package parquet_test

import (
	"bytes"
	"errors"
	"io"
	"math"
	"math/rand"
	"reflect"
	"sort"
	"strconv"
	"testing"
	"testing/quick"

	"github.com/segmentio/parquet-go"
	"github.com/segmentio/parquet-go/encoding"
)

var bufferTests = [...]struct {
	scenario string
	typ      parquet.Type
	values   [][]interface{}
}{
	{
		scenario: "boolean",
		typ:      parquet.BooleanType,
		values: [][]interface{}{
			{},
			{false},
			{true},
			{
				false, true, false, false, true, true,
				false, false, false, true, false, true,
			},
		},
	},

	{
		scenario: "int32",
		typ:      parquet.Int32Type,
		values: [][]interface{}{
			{},
			{int32(0)},
			{int32(1)},
			{
				int32(1), int32(2), int32(3), int32(4), int32(5), int32(6),
				int32(math.MaxInt8), int32(math.MaxInt16), int32(math.MaxInt32),
				int32(7), int32(9), int32(9), int32(0),
			},
		},
	},

	{
		scenario: "int64",
		typ:      parquet.Int64Type,
		values: [][]interface{}{
			{},
			{int64(0)},
			{int64(1)},
			{
				int64(1), int64(2), int64(3), int64(4), int64(5), int64(6),
				int64(math.MaxInt8), int64(math.MaxInt16), int64(math.MaxInt64), int64(7),
				int64(9), int64(9), int64(0),
			},
		},
	},

	{
		scenario: "float",
		typ:      parquet.FloatType,
		values: [][]interface{}{
			{},
			{float32(0)},
			{float32(1)},
			{
				float32(1), float32(2), float32(3), float32(4), float32(5), float32(6),
				float32(0.5), float32(math.SmallestNonzeroFloat32), float32(math.MaxFloat32), float32(7),
				float32(9), float32(9), float32(0),
			},
		},
	},

	{
		scenario: "double",
		typ:      parquet.DoubleType,
		values: [][]interface{}{
			{},
			{float64(0)},
			{float64(1)},
			{
				float64(1), float64(2), float64(3), float64(4), float64(5), float64(6),
				float64(0.5), float64(math.SmallestNonzeroFloat64), float64(math.MaxFloat64), float64(7),
				float64(9), float64(9), float64(0),
			},
		},
	},

	{
		scenario: "string",
		typ:      parquet.ByteArrayType,
		values: [][]interface{}{
			{},
			{""},
			{"Hello World!"},
			{
				"ABCDEFG", "HIJKLMN", "OPQRSTU", "VWXZY01", "2345678",
				"90!@#$%", "^&*()_+", "Hello World!", "Answer=42", "ABCEDFG",
				"HIJKLMN", "OPQRSTU", "VWXYZ",
			},
		},
	},

	{
		scenario: "uuid",
		typ:      parquet.UUID().Type(),
		values: [][]interface{}{
			{},
			{[16]byte{}},
			{[16]byte{0: 1}},
			{
				[16]byte{0: 0}, [16]byte{0: 2}, [16]byte{0: 1}, [16]byte{0: 4}, [16]byte{0: 3},
				[16]byte{0: 6}, [16]byte{0: 5}, [16]byte{0: 8}, [16]byte{0: 7}, [16]byte{0: 10},
				[16]byte{0: 11}, [16]byte{0: 12}, [16]byte{15: 0xFF},
			},
		},
	},

	{
		scenario: "uint32",
		typ:      parquet.Uint(32).Type(),
		values: [][]interface{}{
			{},
			{uint32(0)},
			{uint32(1)},
			{
				uint32(1), uint32(2), uint32(3), uint32(4), uint32(5), uint32(6),
				uint32(math.MaxInt8), uint32(math.MaxInt16), uint32(math.MaxUint32), uint32(7),
				uint32(9), uint32(9), uint32(0),
			},
		},
	},

	{
		scenario: "uint64",
		typ:      parquet.Uint(64).Type(),
		values: [][]interface{}{
			{},
			{uint64(0)},
			{uint64(1)},
			{
				uint64(1), uint64(2), uint64(3), uint64(4), uint64(5), uint64(6),
				uint64(math.MaxInt8), uint64(math.MaxInt16), uint64(math.MaxUint64),
				uint64(7), uint64(9), uint64(9), uint64(0),
			},
		},
	},
}

func TestBuffer(t *testing.T) {
	for _, test := range bufferTests {
		t.Run(test.scenario, func(t *testing.T) {
			for _, config := range [...]struct {
				scenario string
				typ      parquet.Type
			}{
				{scenario: "plain", typ: test.typ},
				{scenario: "indexed", typ: test.typ.NewDictionary(0, 0, nil).Type()},
			} {
				t.Run(config.scenario, func(t *testing.T) {
					for _, mod := range [...]struct {
						scenario string
						function func(parquet.Node) parquet.Node
					}{
						{scenario: "optional", function: parquet.Optional},
						{scenario: "repeated", function: parquet.Repeated},
						{scenario: "required", function: parquet.Required},
					} {
						t.Run(mod.scenario, func(t *testing.T) {
							for _, ordering := range [...]struct {
								scenario string
								sorting  parquet.SortingColumn
								sortFunc func(parquet.Type, []parquet.Value)
							}{
								{scenario: "unordered", sorting: nil, sortFunc: unordered},
								{scenario: "ascending", sorting: parquet.Ascending("data"), sortFunc: ascending},
								{scenario: "descending", sorting: parquet.Descending("data"), sortFunc: descending},
							} {
								t.Run(ordering.scenario, func(t *testing.T) {
									schema := parquet.NewSchema("test", parquet.Group{
										"data": mod.function(parquet.Leaf(config.typ)),
									})

									options := []parquet.RowGroupOption{
										schema,
										parquet.ColumnBufferSize(1024),
									}
									if ordering.sorting != nil {
										options = append(options, parquet.SortingColumns(ordering.sorting))
									}

									content := new(bytes.Buffer)
									buffer := parquet.NewBuffer(options...)

									for _, values := range test.values {
										t.Run("", func(t *testing.T) {
											defer content.Reset()
											defer buffer.Reset()
											fields := schema.Fields()
											testBuffer(t, fields[0], buffer, &parquet.Plain, values, ordering.sortFunc)
										})
									}
								})
							}
						})
					}
				})
			}
		})
	}
}

type sortFunc func(parquet.Type, []parquet.Value)

func unordered(typ parquet.Type, values []parquet.Value) {}

func ascending(typ parquet.Type, values []parquet.Value) {
	sort.Slice(values, func(i, j int) bool { return typ.Compare(values[i], values[j]) < 0 })
}

func descending(typ parquet.Type, values []parquet.Value) {
	sort.Slice(values, func(i, j int) bool { return typ.Compare(values[i], values[j]) > 0 })
}

func testBuffer(t *testing.T, node parquet.Node, buffer *parquet.Buffer, encoding encoding.Encoding, values []interface{}, sortFunc sortFunc) {
	repetitionLevel := 0
	definitionLevel := 0
	if !node.Required() {
		definitionLevel = 1
	}

	minValue := parquet.Value{}
	maxValue := parquet.Value{}
	batch := make([]parquet.Value, len(values))
	for i := range values {
		batch[i] = parquet.ValueOf(values[i]).Level(repetitionLevel, definitionLevel, 0)
	}

	for i := range batch {
		_, err := buffer.WriteRows([]parquet.Row{batch[i : i+1]})
		if err != nil {
			t.Fatalf("writing value to row group: %v", err)
		}
	}

	numRows := buffer.NumRows()
	if numRows != int64(len(batch)) {
		t.Fatalf("number of rows mismatch: want=%d got=%d", len(batch), numRows)
	}

	typ := node.Type()
	for _, value := range batch {
		if minValue.IsNull() || typ.Compare(value, minValue) < 0 {
			minValue = value
		}
		if maxValue.IsNull() || typ.Compare(value, maxValue) > 0 {
			maxValue = value
		}
	}

	sortFunc(typ, batch)
	sort.Sort(buffer)

	page := buffer.ColumnBuffers()[0].Page()
	numValues := page.NumValues()
	if numValues != int64(len(batch)) {
		t.Fatalf("number of values mistmatch: want=%d got=%d", len(batch), numValues)
	}

	numNulls := page.NumNulls()
	if numNulls != 0 {
		t.Fatalf("number of nulls mismatch: want=0 got=%d", numNulls)
	}

	min, max, hasBounds := page.Bounds()
	if !hasBounds && numRows > 0 {
		t.Fatal("page bounds are missing")
	}
	if !parquet.Equal(min, minValue) {
		t.Fatalf("min value mismatch: want=%v got=%v", minValue, min)
	}
	if !parquet.Equal(max, maxValue) {
		t.Fatalf("max value mismatch: want=%v got=%v", maxValue, max)
	}

	// We write a single value per row, so num values = num rows for all pages
	// including repeated ones, which makes it OK to slice the pages using the
	// number of values as a proxy for the row indexes.
	halfValues := numValues / 2

	for _, test := range [...]struct {
		scenario string
		values   []parquet.Value
		reader   parquet.ValueReader
	}{
		{"page", batch, page.Values()},
		{"head", batch[:halfValues], page.Slice(0, halfValues).Values()},
		{"tail", batch[halfValues:], page.Slice(halfValues, numValues).Values()},
	} {
		v := [1]parquet.Value{}
		i := 0

		for {
			n, err := test.reader.ReadValues(v[:])
			if n > 0 {
				if n != 1 {
					t.Fatalf("reading value from %q reader returned the wrong count: want=1 got=%d", test.scenario, n)
				}
				if i < len(test.values) {
					if !parquet.Equal(v[0], test.values[i]) {
						t.Fatalf("%q value at index %d mismatches: want=%v got=%v", test.scenario, i, test.values[i], v[0])
					}
				}
				i++
			}
			if err != nil {
				if err == io.EOF {
					break
				}
				t.Fatalf("reading value from %q reader: %v", test.scenario, err)
			}
		}

		if i != len(test.values) {
			t.Errorf("wrong number of values read from %q reader: want=%d got=%d", test.scenario, len(test.values), i)
		}
	}
}

func TestBufferGenerateBloomFilters(t *testing.T) {
	type Point3D struct {
		X float64
		Y float64
		Z float64
	}

	f := func(rows []Point3D) bool {
		if len(rows) == 0 { // TODO: support writing files with no rows
			return true
		}

		output := new(bytes.Buffer)
		buffer := parquet.NewBuffer()
		writer := parquet.NewWriter(output,
			parquet.BloomFilters(
				parquet.SplitBlockFilter("X"),
				parquet.SplitBlockFilter("Y"),
				parquet.SplitBlockFilter("Z"),
			),
		)
		for i := range rows {
			buffer.Write(&rows[i])
		}
		_, err := copyRowsAndClose(writer, buffer.Rows())
		if err != nil {
			t.Error(err)
			return false
		}
		if err := writer.Close(); err != nil {
			t.Error(err)
			return false
		}

		reader := bytes.NewReader(output.Bytes())
		f, err := parquet.OpenFile(reader, reader.Size())
		if err != nil {
			t.Error(err)
			return false
		}
		rowGroup := f.RowGroups()[0]
		columns := rowGroup.ColumnChunks()
		x := columns[0]
		y := columns[1]
		z := columns[2]

		for i, col := range []parquet.ColumnChunk{x, y, z} {
			if col.BloomFilter() == nil {
				t.Errorf("column %d has no bloom filter despite being configured to have one", i)
				return false
			}
		}

		fx := x.BloomFilter()
		fy := y.BloomFilter()
		fz := z.BloomFilter()

		test := func(f parquet.BloomFilter, v float64) bool {
			if ok, err := f.Check(parquet.ValueOf(v)); err != nil {
				t.Errorf("unexpected error checking bloom filter: %v", err)
				return false
			} else if !ok {
				t.Errorf("bloom filter does not contain value %g", v)
				return false
			}
			return true
		}

		for _, row := range rows {
			if !test(fx, row.X) || !test(fy, row.Y) || !test(fz, row.Z) {
				return false
			}
		}

		return true
	}

	if err := quick.Check(f, nil); err != nil {
		t.Error(err)
	}
}

func TestBufferRoundtripNestedRepeated(t *testing.T) {
	type C struct {
		D int
	}
	type B struct {
		C []C
	}
	type A struct {
		B []B
	}

	// Write enough objects to exceed first page
	buffer := parquet.NewBuffer()
	var objs []A
	for i := 0; i < 6; i++ {
		o := A{[]B{{[]C{
			{i},
			{i},
		}}}}
		buffer.Write(&o)
		objs = append(objs, o)
	}

	buf := new(bytes.Buffer)
	w := parquet.NewWriter(buf, parquet.PageBufferSize(100))
	w.WriteRowGroup(buffer)
	w.Flush()
	w.Close()

	file := bytes.NewReader(buf.Bytes())
	r := parquet.NewReader(file)
	for i := 0; ; i++ {
		o := new(A)
		err := r.Read(o)
		if errors.Is(err, io.EOF) {
			if i < len(objs) {
				t.Errorf("too few rows were read: %d<%d", i, len(objs))
			}
			break
		}
		if !reflect.DeepEqual(*o, objs[i]) {
			t.Errorf("points mismatch at row index %d: want=%v got=%v", i, objs[i], o)
		}
	}
}

func TestBufferRoundtripNestedRepeatedPointer(t *testing.T) {
	type C struct {
		D *int
	}
	type B struct {
		C []C
	}
	type A struct {
		B []B
	}

	// Write enough objects to exceed first page
	buffer := parquet.NewBuffer()
	var objs []A
	for i := 0; i < 6; i++ {
		j := i
		o := A{[]B{{[]C{
			{&j},
			{nil},
		}}}}
		buffer.Write(&o)
		objs = append(objs, o)
	}

	buf := new(bytes.Buffer)
	w := parquet.NewWriter(buf, parquet.PageBufferSize(100))
	w.WriteRowGroup(buffer)
	w.Flush()
	w.Close()

	file := bytes.NewReader(buf.Bytes())
	r := parquet.NewReader(file)
	for i := 0; ; i++ {
		o := new(A)
		err := r.Read(o)
		if err == io.EOF {
			break
		}
		if !reflect.DeepEqual(*o, objs[i]) {
			t.Errorf("points mismatch at row index %d: want=%v got=%v", i, objs[i], o)
		}
	}
}

<<<<<<< HEAD
=======
func TestBufferSeekToRow(t *testing.T) {
	type B struct {
		I int
		C []string
	}
	type A struct {
		B []B
	}

	buffer := parquet.NewBuffer()
	var objs []A
	for i := 0; i < 2; i++ {
		o := A{
			B: []B{
				{I: i, C: []string{"foo", strconv.Itoa(i)}},
				{I: i + 1, C: []string{"bar", strconv.Itoa(i + 1)}},
			},
		}
		buffer.Write(&o)
		objs = append(objs, o)
	}

	buf := new(bytes.Buffer)
	w := parquet.NewWriter(buf)
	w.WriteRowGroup(buffer)
	w.Flush()
	w.Close()

	file := bytes.NewReader(buf.Bytes())
	r := parquet.NewReader(file)

	i := 1
	o := new(A)
	if err := r.SeekToRow(int64(i)); err != nil {
		t.Fatal(err)
	}
	if err := r.Read(o); err != nil {
		t.Fatal(err)
	}
	if !reflect.DeepEqual(*o, objs[i]) {
		t.Errorf("points mismatch at row index %d: want=%v got=%v", i, objs[i], o)
	}
}

type benchmarkBufferRowType struct {
	ID    [16]byte `parquet:"id,uuid"`
	Value float64  `parquet:"value"`
}

const (
	benchmarkBufferNumRows     = 10_000
	benchmarkBufferRowsPerStep = 100
)

>>>>>>> e0543035
func generateBenchmarkBufferRows(n int) (*parquet.Schema, []parquet.Row) {
	model := new(benchmarkRowType)
	schema := parquet.SchemaOf(model)
	prng := rand.New(rand.NewSource(0))
	rows := make([]parquet.Row, n)

	for i := range rows {
		io.ReadFull(prng, model.ID[:])
		model.Value = prng.Float64()
		rows[i] = make(parquet.Row, 0, 2)
		rows[i] = schema.Deconstruct(rows[i], model)
	}

	return schema, rows
}

func BenchmarkBufferReadRows100x(b *testing.B) {
	schema, rows := generateBenchmarkBufferRows(benchmarkNumRows)
	buffer := parquet.NewBuffer(schema)

	for i := 0; i < len(rows); i += benchmarkRowsPerStep {
		j := i + benchmarkRowsPerStep
		if _, err := buffer.WriteRows(rows[i:j]); err != nil {
			b.Fatal(err)
		}
	}

	bufferRows := buffer.Rows()
	defer bufferRows.Close()

	benchmarkRowsPerSecond(b, func() int {
		n, err := bufferRows.ReadRows(rows[:benchmarkRowsPerStep])
		if err != nil {
			if errors.Is(err, io.EOF) {
				err = bufferRows.SeekToRow(0)
			}
			if err != nil {
				b.Fatal(err)
			}
		}
		return n
	})
}

func BenchmarkBufferWriteRows100x(b *testing.B) {
	schema, rows := generateBenchmarkBufferRows(benchmarkNumRows)
	buffer := parquet.NewBuffer(schema)

	i := 0
	benchmarkRowsPerSecond(b, func() int {
		n, err := buffer.WriteRows(rows[i : i+benchmarkRowsPerStep])
		if err != nil {
			b.Fatal(err)
		}

		i += benchmarkRowsPerStep
		i %= benchmarkNumRows

		if i == 0 {
			buffer.Reset()
		}
		return n
	})
}<|MERGE_RESOLUTION|>--- conflicted
+++ resolved
@@ -508,8 +508,6 @@
 	}
 }
 
-<<<<<<< HEAD
-=======
 func TestBufferSeekToRow(t *testing.T) {
 	type B struct {
 		I int
@@ -554,17 +552,6 @@
 	}
 }
 
-type benchmarkBufferRowType struct {
-	ID    [16]byte `parquet:"id,uuid"`
-	Value float64  `parquet:"value"`
-}
-
-const (
-	benchmarkBufferNumRows     = 10_000
-	benchmarkBufferRowsPerStep = 100
-)
-
->>>>>>> e0543035
 func generateBenchmarkBufferRows(n int) (*parquet.Schema, []parquet.Row) {
 	model := new(benchmarkRowType)
 	schema := parquet.SchemaOf(model)
