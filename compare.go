package parquet

import (
	"encoding/binary"

	"github.com/segmentio/parquet-go/deprecated"
)

// CompareDescending constructs a comparison function which inverses the order
// of values.
//
//go:noinline
func CompareDescending(cmp func(Value, Value) int) func(Value, Value) int {
	return func(a, b Value) int { return -cmp(a, b) }
}

// CompareNullsFirst constructs a comparison function which assumes that null
// values are smaller than all other values.
//
//go:noinline
func CompareNullsFirst(cmp func(Value, Value) int) func(Value, Value) int {
	return func(a, b Value) int {
		switch {
		case a.IsNull():
			if b.IsNull() {
				return 0
			}
			return -1
		case b.IsNull():
			return +1
		default:
			return cmp(a, b)
		}
	}
}

// CompareNullsLast constructs a comparison function which assumes that null
// values are greater than all other values.
//
//go:noinline
func CompareNullsLast(cmp func(Value, Value) int) func(Value, Value) int {
	return func(a, b Value) int {
		switch {
		case a.IsNull():
			if b.IsNull() {
				return 0
			}
			return +1
		case b.IsNull():
			return -1
		default:
			return cmp(a, b)
		}
	}
}

func compareBool(v1, v2 bool) int {
	switch {
	case !v1 && v2:
		return -1
	case v1 && !v2:
		return +1
	default:
		return 0
	}
}

func compareInt32(v1, v2 int32) int {
	switch {
	case v1 < v2:
		return -1
	case v1 > v2:
		return +1
	default:
		return 0
	}
}

func compareInt64(v1, v2 int64) int {
	switch {
	case v1 < v2:
		return -1
	case v1 > v2:
		return +1
	default:
		return 0
	}
}

func compareInt96(v1, v2 deprecated.Int96) int {
	switch {
	case v1.Less(v2):
		return -1
	case v2.Less(v1):
		return +1
	default:
		return 0
	}
}

func compareFloat32(v1, v2 float32) int {
	switch {
	case v1 < v2:
		return -1
	case v1 > v2:
		return +1
	default:
		return 0
	}
}

func compareFloat64(v1, v2 float64) int {
	switch {
	case v1 < v2:
		return -1
	case v1 > v2:
		return +1
	default:
		return 0
	}
}

func compareUint32(v1, v2 uint32) int {
	switch {
	case v1 < v2:
		return -1
	case v1 > v2:
		return +1
	default:
		return 0
	}
}

func compareUint64(v1, v2 uint64) int {
	switch {
	case v1 < v2:
		return -1
	case v1 > v2:
		return +1
	default:
		return 0
	}
}

func compareBE128(v1, v2 *[16]byte) int {
	x := binary.BigEndian.Uint64(v1[:8])
	y := binary.BigEndian.Uint64(v2[:8])
	switch {
	case x < y:
		return -1
	case x > y:
		return +1
	}
	x = binary.BigEndian.Uint64(v1[8:])
	y = binary.BigEndian.Uint64(v2[8:])
	switch {
	case x < y:
		return -1
	case x > y:
		return +1
	default:
		return 0
	}
}

func lessBE128(v1, v2 *[16]byte) bool {
	x := binary.BigEndian.Uint64(v1[:8])
	y := binary.BigEndian.Uint64(v2[:8])
	switch {
	case x < y:
		return true
	case x > y:
		return false
	}
	x = binary.BigEndian.Uint64(v1[8:])
	y = binary.BigEndian.Uint64(v2[8:])
	return x < y
}

func compareRowsFuncOf(schema *Schema, sortingColumns []SortingColumn) func(Row, Row) int {
	compareFuncs := make([]func(Row, Row) int, 0, len(sortingColumns))
	direct := true

	for _, column := range schema.Columns() {
		leaf, _ := schema.Lookup(column...)
		if leaf.MaxRepetitionLevel > 0 {
			direct = false
		}

		for _, sortingColumn := range sortingColumns {
			path1 := columnPath(column)
			path2 := columnPath(sortingColumn.Path())

			if path1.equal(path2) {
				descending := sortingColumn.Descending()
				optional := leaf.MaxDefinitionLevel > 0
				sortFunc := (func(Row, Row) int)(nil)

				if direct && !optional {
					// This is an optimization for the common case where rows
					// are sorted by non-optional, non-repeated columns.
					//
					// The sort function can make the assumption that it will
					// find the column value at the current column index, and
					// does not need to scan the rows looking for values with
					// a matching column index.
					//
<<<<<<< HEAD
					// A second optimization consist in passing the column type
=======
					// A second optimization consists in passing the column type
>>>>>>> 39e02a5e
					// directly to the sort function instead of an intermediary
					// closure, which removes an indirection layer and improves
					// throughput by ~20% in BenchmarkSortRowBuffer.
					typ := leaf.Node.Type()
					if descending {
						sortFunc = compareRowsFuncOfIndexDescending(leaf.ColumnIndex, typ)
					} else {
						sortFunc = compareRowsFuncOfIndexAscending(leaf.ColumnIndex, typ)
					}
				} else {
					compare := leaf.Node.Type().Compare

					if descending {
						compare = CompareDescending(compare)
					}

					if optional {
						if sortingColumn.NullsFirst() {
							compare = CompareNullsFirst(compare)
						} else {
							compare = CompareNullsLast(compare)
						}
					}

					sortFunc = compareRowsFuncOfScan(leaf.ColumnIndex, compare)
				}

				compareFuncs = append(compareFuncs, sortFunc)
			}
		}
	}

	// For the common case where rows are sorted by a single column, we can skip
	// looping over the list of sort functions.
	switch len(compareFuncs) {
	case 0:
		return compareRowsUnordered
	case 1:
		return compareFuncs[0]
	default:
		return compareRowsFuncOfColumns(compareFuncs)
	}
}

func compareRowsUnordered(Row, Row) int { return 0 }

//go:noinline
func compareRowsFuncOfColumns(compareFuncs []func(Row, Row) int) func(Row, Row) int {
	return func(row1, row2 Row) int {
		for _, compare := range compareFuncs {
			if cmp := compare(row1, row2); cmp != 0 {
				return cmp
			}
		}
		return 0
	}
}

//go:noinline
func compareRowsFuncOfIndexAscending(columnIndex int, typ Type) func(Row, Row) int {
	return func(row1, row2 Row) int { return typ.Compare(row1[columnIndex], row2[columnIndex]) }
}

//go:noinline
func compareRowsFuncOfIndexDescending(columnIndex int, typ Type) func(Row, Row) int {
	return func(row1, row2 Row) int { return -typ.Compare(row1[columnIndex], row2[columnIndex]) }
}

//go:noinline
func compareRowsFuncOfScan(columnIndex int, compare func(Value, Value) int) func(Row, Row) int {
	columnIndexOfValues := ^int16(columnIndex)
	return func(row1, row2 Row) int {
		i1 := 0
		i2 := 0

		for {
			for i1 < len(row1) && row1[i1].columnIndex != columnIndexOfValues {
				i1++
			}

			for i2 < len(row2) && row2[i2].columnIndex != columnIndexOfValues {
				i2++
			}

			end1 := i1 == len(row1)
			end2 := i2 == len(row2)

			if end1 && end2 {
				return 0
			} else if end1 {
				return -1
			} else if end2 {
				return +1
			} else if cmp := compare(row1[i1], row2[i2]); cmp != 0 {
				return cmp
			}

			i1++
			i2++
		}
	}
}<|MERGE_RESOLUTION|>--- conflicted
+++ resolved
@@ -205,11 +205,7 @@
 					// does not need to scan the rows looking for values with
 					// a matching column index.
 					//
-<<<<<<< HEAD
-					// A second optimization consist in passing the column type
-=======
 					// A second optimization consists in passing the column type
->>>>>>> 39e02a5e
 					// directly to the sort function instead of an intermediary
 					// closure, which removes an indirection layer and improves
 					// throughput by ~20% in BenchmarkSortRowBuffer.
