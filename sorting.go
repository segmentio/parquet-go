//go:build go1.18

package parquet

import (
	"io"
	"sort"
)

// SortingWriter is a type similar to GenericWriter but it ensures that rows
// are sorted according to the sorting columns configured on the writer.
//
// The writer accumulates rows in an in-memory buffer which is sorted when it
// reaches the target number of rows, then written to a temporary row group.
// When the writer is flushed or closed, the temporary row groups are merged
// into a row group in the output file, ensuring that rows remain sorted in the
// final row group.
//
// Because row groups get encoded and compressed, they hold a lot less memory
// than if all rows were retained in memory. Sorting then merging rows chunks
// also tends to be a lot more efficient than sorting all rows in memory as it
// results in better CPU cache utilization since sorting multi-megabyte arrays
// causes a lot of cache misses since the data set cannot be held in CPU caches.
type SortingWriter[T any] struct {
<<<<<<< HEAD
	rowbuf  *RowBuffer[T]
=======
	rows    *RowBuffer[T]
>>>>>>> 97925e3e
	writer  *GenericWriter[T]
	output  *GenericWriter[T]
	buffer  io.ReadWriteSeeker
	maxRows int64
	numRows int64
	sorting SortingConfig
	dedupe  dedupe
}

// NewSortingWriter constructs a new sorting writer which writes a parquet file
// where rows of each row group are ordered according to the sorting columns
// configured on the writer.
//
// The sortRowCount argument defines the target number of rows that will be
// sorted in memory before being written to temporary row groups. The greater
// this value the more memory is needed to buffer rows in memory. Choosing a
// value that is too small limits the maximum number of rows that can exist in
// the output file since the writer cannot create more than 32K temporary row
// groups to hold the sorted row chunks.
func NewSortingWriter[T any](output io.Writer, sortRowCount int64, options ...WriterOption) *SortingWriter[T] {
	config, err := NewWriterConfig(options...)
	if err != nil {
		panic(err)
	}
	return &SortingWriter[T]{
		rowbuf: NewRowBuffer[T](&RowGroupConfig{
			Schema:  config.Schema,
			Sorting: config.Sorting,
		}),
		writer: NewGenericWriter[T](io.Discard, &WriterConfig{
			CreatedBy:            config.CreatedBy,
			ColumnPageBuffers:    config.ColumnPageBuffers,
			ColumnIndexSizeLimit: config.ColumnIndexSizeLimit,
			PageBufferSize:       config.PageBufferSize,
			WriteBufferSize:      config.WriteBufferSize,
			DataPageVersion:      config.DataPageVersion,
			Schema:               config.Schema,
			Compression:          config.Compression,
			Sorting:              config.Sorting,
		}),
		output:  NewGenericWriter[T](output, config),
		maxRows: sortRowCount,
		sorting: config.Sorting,
	}
}

func (w *SortingWriter[T]) Close() error {
	if err := w.Flush(); err != nil {
		return err
	}
	return w.output.Close()
}

func (w *SortingWriter[T]) Flush() error {
	defer w.resetSortingBuffer()

	if err := w.sortAndWriteBufferedRows(); err != nil {
		return err
	}

	if w.numRows == 0 {
		return nil
	}

	if err := w.writer.Close(); err != nil {
		return err
	}

	size, err := w.buffer.Seek(0, io.SeekCurrent)
	if err != nil {
		return err
	}

	f, err := OpenFile(newReaderAt(w.buffer), size,
		&FileConfig{
			SkipPageIndex:    true,
			SkipBloomFilters: true,
			ReadBufferSize:   defaultReadBufferSize,
		},
	)
	if err != nil {
		return err
	}

	m, err := MergeRowGroups(f.RowGroups(),
		&RowGroupConfig{
			Schema:  w.Schema(),
			Sorting: w.sorting,
		},
	)
	if err != nil {
		return err
	}

	rows := m.Rows()
	defer rows.Close()

	reader := RowReader(rows)
	if w.sorting.DropDuplicatedRows {
		reader = DedupeRowReader(rows, w.rowbuf.compare)
	}

	if _, err := CopyRows(w.output, reader); err != nil {
		return err
	}

	return w.output.Flush()
}

func (w *SortingWriter[T]) Reset(output io.Writer) {
	w.output.Reset(output)
<<<<<<< HEAD
	w.rowbuf.Reset()
=======
	w.rows.Reset()
>>>>>>> 97925e3e
	w.resetSortingBuffer()
}

func (w *SortingWriter[T]) resetSortingBuffer() {
	w.writer.Reset(io.Discard)
	w.numRows = 0

	if w.buffer != nil {
<<<<<<< HEAD
		w.sorting.SortingBuffers.PutPageBuffer(w.buffer)
=======
		w.sorting.SortingBuffers.PutBuffer(w.buffer)
>>>>>>> 97925e3e
		w.buffer = nil
	}
}

func (w *SortingWriter[T]) Write(rows []T) (int, error) {
	return w.writeRows(len(rows), func(i, j int) (int, error) { return w.rowbuf.Write(rows[i:j]) })
}

func (w *SortingWriter[T]) WriteRows(rows []Row) (int, error) {
	return w.writeRows(len(rows), func(i, j int) (int, error) { return w.rowbuf.WriteRows(rows[i:j]) })
}

func (w *SortingWriter[T]) writeRows(numRows int, writeRows func(i, j int) (int, error)) (int, error) {
	wn := 0

	for wn < numRows {
		if w.rowbuf.NumRows() >= w.maxRows {
			if err := w.sortAndWriteBufferedRows(); err != nil {
				return wn, err
			}
		}

		n := int(w.maxRows - w.rowbuf.NumRows())
		n += wn
		if n > numRows {
			n = numRows
		}

		n, err := writeRows(wn, n)
		wn += n

		if err != nil {
			return wn, err
		}
	}

	return wn, nil
}

func (w *SortingWriter[T]) SetKeyValueMetadata(key, value string) {
	w.output.SetKeyValueMetadata(key, value)
}

func (w *SortingWriter[T]) Schema() *Schema {
	return w.output.Schema()
}

func (w *SortingWriter[T]) sortAndWriteBufferedRows() error {
	if w.rowbuf.Len() == 0 {
		return nil
	}

	defer w.rowbuf.Reset()
	sort.Sort(w.rowbuf)

	if w.sorting.DropDuplicatedRows {
		w.rowbuf.rows = w.rowbuf.rows[:w.dedupe.deduplicate(w.rowbuf.rows, w.rowbuf.compare)]
		defer w.dedupe.reset()
	}

	rows := w.rowbuf.Rows()
	defer rows.Close()

	if w.buffer == nil {
<<<<<<< HEAD
		w.buffer = w.sorting.SortingBuffers.GetPageBuffer()
=======
		w.buffer = w.sorting.SortingBuffers.GetBuffer()
>>>>>>> 97925e3e
		w.writer.Reset(w.buffer)
	}

	n, err := CopyRows(w.writer, rows)
	if err != nil {
		return err
	}

	if err := w.writer.Flush(); err != nil {
		return err
	}

	w.numRows += n
	return nil
}<|MERGE_RESOLUTION|>--- conflicted
+++ resolved
@@ -22,11 +22,7 @@
 // results in better CPU cache utilization since sorting multi-megabyte arrays
 // causes a lot of cache misses since the data set cannot be held in CPU caches.
 type SortingWriter[T any] struct {
-<<<<<<< HEAD
 	rowbuf  *RowBuffer[T]
-=======
-	rows    *RowBuffer[T]
->>>>>>> 97925e3e
 	writer  *GenericWriter[T]
 	output  *GenericWriter[T]
 	buffer  io.ReadWriteSeeker
@@ -138,11 +134,7 @@
 
 func (w *SortingWriter[T]) Reset(output io.Writer) {
 	w.output.Reset(output)
-<<<<<<< HEAD
 	w.rowbuf.Reset()
-=======
-	w.rows.Reset()
->>>>>>> 97925e3e
 	w.resetSortingBuffer()
 }
 
@@ -151,11 +143,7 @@
 	w.numRows = 0
 
 	if w.buffer != nil {
-<<<<<<< HEAD
-		w.sorting.SortingBuffers.PutPageBuffer(w.buffer)
-=======
 		w.sorting.SortingBuffers.PutBuffer(w.buffer)
->>>>>>> 97925e3e
 		w.buffer = nil
 	}
 }
@@ -220,11 +208,7 @@
 	defer rows.Close()
 
 	if w.buffer == nil {
-<<<<<<< HEAD
-		w.buffer = w.sorting.SortingBuffers.GetPageBuffer()
-=======
 		w.buffer = w.sorting.SortingBuffers.GetBuffer()
->>>>>>> 97925e3e
 		w.writer.Reset(w.buffer)
 	}
 
