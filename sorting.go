--- conflicted
+++ resolved
@@ -143,11 +143,7 @@
 	w.numRows = 0
 
 	if w.buffer != nil {
-<<<<<<< HEAD
-		w.sorting.SortingBuffers.PutPageBuffer(w.buffer)
-=======
 		w.sorting.SortingBuffers.PutBuffer(w.buffer)
->>>>>>> e24ab558
 		w.buffer = nil
 	}
 }
@@ -212,11 +208,7 @@
 	defer rows.Close()
 
 	if w.buffer == nil {
-<<<<<<< HEAD
-		w.buffer = w.sorting.SortingBuffers.GetPageBuffer()
-=======
 		w.buffer = w.sorting.SortingBuffers.GetBuffer()
->>>>>>> e24ab558
 		w.writer.Reset(w.buffer)
 	}
 
