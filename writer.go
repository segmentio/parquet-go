package parquet

import (
	"bytes"
	"encoding/binary"
	"fmt"
	"io"
	"sort"

	"github.com/segmentio/encoding/thrift"
	"github.com/segmentio/parquet/compress"
	"github.com/segmentio/parquet/encoding"
	"github.com/segmentio/parquet/encoding/plain"
	"github.com/segmentio/parquet/format"
	"github.com/segmentio/parquet/internal/bits"
)

// A Writer uses a parquet schema and sequence of Go values to produce a parquet
// file to an io.Writer.
//
// This example shows how to typically use parquet writers:
//
//	schema := parquet.SchemaOf(rows[0])
//	writer := parquet.NewWriter(output, schema)
//
//	for _, row := range rows {
//		if err := writer.WriteRow(row); err != nil {
//			...
//		}
//	}
//
//	if err := writer.Close(); err != nil {
//		...
//	}
//
type Writer struct {
	initialized bool
	closed      bool
	numRows     int64
	rowGroups   *rowGroupWriter
}

func NewWriter(writer io.Writer, schema *Schema, options ...WriterOption) *Writer {
	config := &WriterConfig{
		// default configuration
		ColumnPageBuffers:  &defaultBufferPool,
		PageBufferSize:     1 * 1024 * 1024,
		DataPageVersion:    2,
		RowGroupTargetSize: 128 * 1024 * 1024,
	}
	config.Apply(options...)
	err := config.Validate()
	if err != nil {
		panic(err)
	}
	return &Writer{
		rowGroups: newRowGroupWriter(writer, schema, config),
	}
}

func (w *Writer) writeMagicHeader() error {
	_, err := io.WriteString(&w.rowGroups.writer, "PAR1")
	return err
}

// Close must be called after all values were produced to the writer in order to
// flush all buffers and write the parquet footer.
func (w *Writer) Close() error {
	if w.closed {
		return nil
	}
	w.closed = true

	if !w.initialized {
		w.initialized = true

		if err := w.writeMagicHeader(); err != nil {
			return err
		}
	}

	if err := w.rowGroups.Close(); err != nil {
		return err
	}

	footer, err := thrift.Marshal(new(thrift.CompactProtocol), &format.FileMetaData{
		Version:          1,
		Schema:           w.rowGroups.Schema(),
		NumRows:          w.numRows,
		RowGroups:        w.rowGroups.RowGroups(),
		KeyValueMetadata: nil, // TODO
		CreatedBy:        w.rowGroups.config.CreatedBy,
		ColumnOrders:     nil, // TODOEncr
	})
	if err != nil {
		return err
	}

	length := len(footer)
	footer = append(footer, 0, 0, 0, 0)
	footer = append(footer, "PAR1"...)
	binary.LittleEndian.PutUint32(footer[length:], uint32(length))

	_, err = w.rowGroups.writer.Write(footer)
	return err
}

// WriteRow is called to write another row to the parquet file.
//
// The method uses the parquet schema configured on w to traverse the Go value
// and decompose it into a set of columns and values.
func (w *Writer) WriteRow(row interface{}) error {
	if !w.initialized {
		w.initialized = true

		if err := w.writeMagicHeader(); err != nil {
			return err
		}
	}

	if err := w.rowGroups.WriteRow(row); err != nil {
		return err
	}

	w.numRows++
	return nil
}

type rowGroupWriter struct {
	writer countWriter
	schema *Schema
	config *WriterConfig

	columns   []*rowGroupColumn
	colSchema []format.SchemaElement
	rowGroups []format.RowGroup

	numRows    int64
	fileOffset int64
}

type rowGroupColumn struct {
	typ        format.Type
	codec      format.CompressionCodec
	path       []string
	dictionary Dictionary
	buffer     *bufferPoolPageWriter
	writer     *columnChunkWriter

	maxDefinitionLevel int8
	maxRepetitionLevel int8

	numValues int64
}

func newRowGroupWriter(writer io.Writer, schema *Schema, config *WriterConfig) *rowGroupWriter {
	rgw := &rowGroupWriter{
		writer: countWriter{writer: writer},
		schema: schema,
		config: config,
		// Assume this is the first row group in the file, it starts after the
		// "PAR1" magic number.
		fileOffset: 4,
	}

	dataPageType := format.DataPage
	if config.DataPageVersion == 2 {
		dataPageType = format.DataPageV2
	}

	rgw.init(schema, []string{schema.Name()}, dataPageType, 0, 0)
	return rgw
}

func (rgw *rowGroupWriter) init(node Node, path []string, dataPageType format.PageType, maxRepetitionLevel, maxDefinitionLevel int8) {
	nodeType := node.Type()

	if !node.Required() {
		maxDefinitionLevel++
		if maxDefinitionLevel < 0 { // overflow
			panic("cannot represent parquet schema with more than 127 definition levels")
		}
	}
	if node.Repeated() {
		maxRepetitionLevel++
		if maxRepetitionLevel < 0 { // overflow
			panic("cannot represent parquet schema with more than 127 repetition levels")
		}
	}

	repetitionType := (*format.FieldRepetitionType)(nil)
	if len(path) > 1 { // the root has no repetition type
		repetitionType = fieldRepetitionTypeOf(node)
	}

	rgw.colSchema = append(rgw.colSchema, format.SchemaElement{
		Type:           nodeType.PhyiscalType(),
		TypeLength:     typeLengthOf(nodeType),
		RepetitionType: repetitionType,
		Name:           path[len(path)-1],
		NumChildren:    int32(node.NumChildren()),
		ConvertedType:  nodeType.ConvertedType(),
		LogicalType:    nodeType.LogicalType(),
	})

	if names := node.ChildNames(); len(names) > 0 {
		base := path[:len(path):len(path)]

		for _, name := range names {
			rgw.init(node.ChildByName(name), append(base, name), dataPageType, maxRepetitionLevel, maxDefinitionLevel)
		}
	} else {
		// TODO: we pick the first encoding and compression algorithm configured
		// on the node. An amelioration we could bring to this model is to
		// generate a matrix of encoding x codec and generate multiple
		// representations of the pages, picking the one with the smallest space
		// footprint; keep it simple for now.
		encoding := encoding.Encoding(&Plain)
		compressionCodec := compress.Codec(&Uncompressed)

		for _, enc := range node.Encoding() {
			if enc.Encoding() != format.Plain {
				encoding = enc
				break
			}
		}

		for _, codec := range node.Compression() {
			if codec.CompressionCodec() != format.Uncompressed {
				compressionCodec = codec
				break
			}
		}

		dictionary := Dictionary(nil)
		pageWriter := PageWriter(nil)
		bufferSize := rgw.config.PageBufferSize
		encoder := encoding.NewEncoder(nil)

		switch encoding.Encoding() {
		case format.PlainDictionary, format.RLEDictionary:
			dictionary = nodeType.NewDictionary(bufferSize)
			pageWriter = NewIndexedPageWriter(encoder, bufferSize, dictionary)
		default:
			pageWriter = nodeType.NewPageWriter(encoder, bufferSize)
		}

		buffer := &bufferPoolPageWriter{pool: rgw.config.ColumnPageBuffers}
		column := &rowGroupColumn{
			typ:                format.Type(nodeType.Kind()),
			codec:              compressionCodec.CompressionCodec(),
			path:               path,
			dictionary:         dictionary,
			buffer:             buffer,
			maxRepetitionLevel: maxRepetitionLevel,
			maxDefinitionLevel: maxDefinitionLevel,
			writer: newColumnChunkWriter(
				buffer,
				compressionCodec,
				encoder,
				dataPageType,
				maxRepetitionLevel,
				maxDefinitionLevel,
				pageWriter,
				// Data pages in version 2 can omit compression when dictionary
				// encoding is employed; only the dictionary page needs to be
				// compressed, the data pages are encoded with the hybrid
				// RLE/Bit-Pack encoding which doesn't benefit from an extra
				// compression layer.
				compressionCodec.CompressionCodec() != format.Uncompressed && (dataPageType != format.DataPageV2 || dictionary == nil),
			),
		}

		rgw.columns = append(rgw.columns, column)
	}
}

func (rgw *rowGroupWriter) RowGroups() []format.RowGroup {
	return rgw.rowGroups
}

func (rgw *rowGroupWriter) Schema() []format.SchemaElement {
	return rgw.colSchema
}

func (rgw *rowGroupWriter) Close() error {
	var err error

	if len(rgw.columns) > 0 {
		err = rgw.Flush()

		for _, col := range rgw.columns {
			col.buffer.release()
		}

		rgw.columns = nil
	}

	return err
}

func (rgw *rowGroupWriter) Flush() error {
	if len(rgw.columns) == 0 {
		return io.ErrClosedPipe
	}

	if rgw.numRows == 0 {
		return nil // nothing to flush
	}

	for _, col := range rgw.columns {
		if err := col.writer.Flush(); err != nil {
			return err
		}
	}

	totalByteSize := int64(0)
	totalCompressedSize := int64(0)
	columns := make([]format.ColumnChunk, len(rgw.columns))

	for i, col := range rgw.columns {
		dictionaryPageOffset := int64(0)
		if col.dictionary != nil {
			dictionaryPageOffset = rgw.writer.length

			if err := col.writer.writeDictionaryPage(&rgw.writer, col.dictionary); err != nil {
				return err
			}
		}

		dataPageOffset := rgw.writer.length
		if err := col.buffer.writeTo(&rgw.writer); err != nil {
			return err
		}

		columnChunkTotalUncompressedSize := col.writer.TotalUncompressedSize()
		columnChunkTotalCompressedSize := col.writer.TotalCompressedSize()

		totalByteSize += columnChunkTotalUncompressedSize
		totalCompressedSize += columnChunkTotalCompressedSize

		columns[i] = format.ColumnChunk{
			MetaData: format.ColumnMetaData{
				Type:                  col.typ,
				Encoding:              col.writer.Encodings(),
				PathInSchema:          col.path[1:],
				Codec:                 col.codec,
				NumValues:             col.numValues,
				TotalUncompressedSize: columnChunkTotalUncompressedSize,
				TotalCompressedSize:   columnChunkTotalCompressedSize,
				KeyValueMetadata:      nil,
				DataPageOffset:        dataPageOffset,
				IndexPageOffset:       0,
				DictionaryPageOffset:  dictionaryPageOffset,
				Statistics:            col.writer.Statistics(),
				EncodingStats:         col.writer.EncodingStats(),
				BloomFilterOffset:     0,
			},
			OffsetIndexOffset: 0,
			OffsetIndexLength: 0,
			ColumnIndexOffset: 0,
			ColumnIndexLength: 0,
		}

		col.buffer.release()
		col.writer.Reset()
	}

	rgw.rowGroups = append(rgw.rowGroups, format.RowGroup{
		Columns:             columns,
		TotalByteSize:       totalByteSize,
		NumRows:             rgw.numRows,
		SortingColumns:      nil, // TODO
		FileOffset:          rgw.fileOffset,
		TotalCompressedSize: totalCompressedSize,
		Ordinal:             int16(len(rgw.rowGroups)),
	})

	rgw.numRows = 0
	rgw.fileOffset += totalCompressedSize
	return nil
}

type rowGroupTraversal struct{ *rowGroupWriter }

func (rgw rowGroupTraversal) Traverse(columnIndex int, value Value) error {
	col := rgw.columns[columnIndex]
	col.writer.WriteValue(value)
	col.numValues++
	return nil
}

func (rgw *rowGroupWriter) WriteRow(row interface{}) error {
	if len(rgw.columns) == 0 {
		return io.ErrClosedPipe
	}

	if err := rgw.schema.Traverse(row, rowGroupTraversal{
		rowGroupWriter: rgw,
	}); err != nil {
		return err
	}

	for _, col := range rgw.columns {
		col.writer.numRows++
	}

	rgw.numRows++

	rowGroupSize := int64(0)
	for _, col := range rgw.columns {
		rowGroupSize += col.writer.TotalCompressedSize()
	}
	if rowGroupSize >= rgw.config.RowGroupTargetSize {
		return rgw.Flush()
	}

	return nil
}

type columnChunkWriter struct {
	buffer      pageBuffer
	values      PageWriter
	compression compress.Codec

	dataPageType       format.PageType
	maxRepetitionLevel int8
	maxDefinitionLevel int8

	levels struct {
		repetition []int8
		definition []int8
		encoder    encoding.Encoder
		// In data pages v1, the repetition and definition levels are prefixed
		// with the 4 bytes length of the sections. While the parquet-format
		// documentation indicates that the length prefix is part of the hybrid
		// RLE/Bit-Pack encoding, this is the only condition where it is used
		// so we treat it as a special case rather than implementing it in the
		// encoding.
		//
		// Reference https://github.com/apache/parquet-format/blob/master/Encodings.md#run-length-encoding--bit-packing-hybrid-rle--3
		v1 lengthPrefixedWriter
	}

	header struct {
		buffer   bytes.Buffer
		protocol thrift.CompactProtocol
		encoder  thrift.Encoder
	}

	page struct {
		buffer       bytes.Buffer
		checksum     crc32Writer
		compressed   compress.Writer
		uncompressed countWriter
		encoder      encoding.Encoder
	}

	dict struct {
		encoder plain.Encoder
	}

	minValueBytes []byte
	maxValueBytes []byte
	minValue      Value
	maxValue      Value
	nullCount     int64
	numNulls      int32
	numRows       int32
	isCompressed  bool

	totalUncompressedSize int64
	totalCompressedSize   int64
	encodings             []format.Encoding
	encodingStats         []format.PageEncodingStats
}

func newColumnChunkWriter(buffer pageBuffer, codec compress.Codec, enc encoding.Encoder, dataPageType format.PageType, maxRepetitionLevel, maxDefinitionLevel int8, values PageWriter, isCompressed bool) *columnChunkWriter {
	ccw := &columnChunkWriter{
		buffer:             buffer,
		values:             values,
		compression:        codec,
		dataPageType:       dataPageType,
		maxRepetitionLevel: maxRepetitionLevel,
		maxDefinitionLevel: maxDefinitionLevel,
		isCompressed:       isCompressed,
		encodings:          make([]format.Encoding, 0, 3),
		encodingStats:      make([]format.PageEncodingStats, 0, 3),
	}

	if maxRepetitionLevel > 0 {
		ccw.levels.repetition = make([]int8, 0, defaultLevelBufferSize)
	}

	if maxDefinitionLevel > 0 {
		ccw.levels.definition = make([]int8, 0, defaultLevelBufferSize)
	}

	if maxRepetitionLevel > 0 || maxDefinitionLevel > 0 {
		ccw.levels.encoder = RLE.NewEncoder(nil)
	}

	ccw.page.encoder = enc
	ccw.encodings = append(ccw.encodings, format.RLE)
	return ccw
}

func (ccw *columnChunkWriter) TotalUncompressedSize() int64 {
	return ccw.totalUncompressedSize
}

func (ccw *columnChunkWriter) TotalCompressedSize() int64 {
	return ccw.totalCompressedSize
}

func (ccw *columnChunkWriter) Encodings() []format.Encoding {
	sort.Sort(columnChunkEncodingsOrder{ccw})
	return ccw.encodings
}

func (ccw *columnChunkWriter) EncodingStats() []format.PageEncodingStats {
	sort.Sort(columnChunkEncodingStatsOrder{ccw})
	return ccw.encodingStats
}

func (ccw *columnChunkWriter) Statistics() format.Statistics {
	ccw.minValueBytes = ccw.minValue.AppendBytes(ccw.minValueBytes[:0])
	ccw.maxValueBytes = ccw.maxValue.AppendBytes(ccw.maxValueBytes[:0])
	return format.Statistics{
		Min:       ccw.minValueBytes, // deprecated
		Max:       ccw.maxValueBytes, // deprecated
		NullCount: ccw.nullCount,
		MinValue:  ccw.minValueBytes,
		MaxValue:  ccw.maxValueBytes,
	}
}

func (ccw *columnChunkWriter) Reset() {
	ccw.minValueBytes = ccw.minValueBytes[:0]
	ccw.maxValueBytes = ccw.maxValueBytes[:0]
	ccw.minValue = Value{}
	ccw.maxValue = Value{}
	ccw.nullCount = 0
	ccw.numNulls = 0
	ccw.numRows = 0
	ccw.totalUncompressedSize = 0
	ccw.totalCompressedSize = 0
	ccw.encodings = ccw.encodings[:2] // keep the original encodings only
	ccw.encodingStats = ccw.encodingStats[:0]
}

func (ccw *columnChunkWriter) Flush() error {
	numValues := ccw.values.NumValues()
	if numValues == 0 {
		return nil
	}

	ccw.page.buffer.Reset()
	ccw.page.checksum.Reset(&ccw.page.buffer)

	repetitionLevelsByteLength := int32(0)
	definitionLevelsByteLength := int32(0)

	if ccw.dataPageType == format.DataPageV2 {
		if ccw.maxRepetitionLevel > 0 {
			ccw.page.uncompressed.Reset(&ccw.page.checksum)
			ccw.levels.encoder.Reset(&ccw.page.uncompressed)
			ccw.levels.encoder.SetBitWidth(bits.Len8(ccw.maxRepetitionLevel))
			ccw.levels.encoder.EncodeInt8(ccw.levels.repetition)
			repetitionLevelsByteLength = int32(ccw.page.uncompressed.length)
		}
		if ccw.maxDefinitionLevel > 0 {
			ccw.page.uncompressed.Reset(&ccw.page.checksum)
			ccw.levels.encoder.Reset(&ccw.page.uncompressed)
			ccw.levels.encoder.SetBitWidth(bits.Len8(ccw.maxDefinitionLevel))
			ccw.levels.encoder.EncodeInt8(ccw.levels.definition)
			definitionLevelsByteLength = int32(ccw.page.uncompressed.length)
		}
	}

	if !ccw.isCompressed {
		ccw.page.uncompressed.Reset(&ccw.page.checksum)
	} else {
		p, err := ccw.compressedPage(&ccw.page.checksum)
		if err != nil {
			return err
		}
		ccw.page.uncompressed.Reset(p)
	}

	if ccw.dataPageType == format.DataPage {
		if ccw.maxRepetitionLevel > 0 {
			ccw.levels.v1.Reset(&ccw.page.uncompressed)
			ccw.levels.encoder.Reset(&ccw.levels.v1)
			ccw.levels.encoder.SetBitWidth(bits.Len8(ccw.maxRepetitionLevel))
			ccw.levels.encoder.EncodeInt8(ccw.levels.repetition)
			ccw.levels.v1.Close()
		}
		if ccw.maxDefinitionLevel > 0 {
			ccw.levels.v1.Reset(&ccw.page.uncompressed)
			ccw.levels.encoder.Reset(&ccw.levels.v1)
			ccw.levels.encoder.SetBitWidth(bits.Len8(ccw.maxDefinitionLevel))
			ccw.levels.encoder.EncodeInt8(ccw.levels.definition)
			ccw.levels.v1.Close()
		}
	}

	minValue, maxValue := ccw.values.Bounds()
	ccw.minValueBytes = minValue.AppendBytes(ccw.minValueBytes[:0])
	ccw.maxValueBytes = maxValue.AppendBytes(ccw.maxValueBytes[:0])

	typ := ccw.values.Type()
	if ccw.minValue.IsNull() || typ.Less(minValue, ccw.minValue) {
		ccw.minValue = minValue.Clone()
	}
	if ccw.maxValue.IsNull() || typ.Less(ccw.maxValue, maxValue) {
		ccw.maxValue = maxValue.Clone()
	}

	ccw.page.encoder.Reset(&ccw.page.uncompressed)
	if err := ccw.values.Flush(); err != nil {
		return err
	}
	if ccw.page.compressed != nil {
		if err := ccw.page.compressed.Close(); err != nil {
			return err
		}
	}

	ccw.header.buffer.Reset()
	ccw.header.encoder.Reset(ccw.header.protocol.NewWriter(&ccw.header.buffer))
	levelsByteLength := repetitionLevelsByteLength + definitionLevelsByteLength
	uncompressedPageSize := ccw.page.uncompressed.length + int64(levelsByteLength)
	compressedPageSize := ccw.page.buffer.Len()
	encoding := ccw.page.encoder.Encoding()

	pageHeader := &format.PageHeader{
		Type:                 ccw.dataPageType,
		UncompressedPageSize: int32(uncompressedPageSize),
		CompressedPageSize:   int32(compressedPageSize),
		CRC:                  int32(ccw.page.checksum.Sum32()),
	}

	statistics := format.Statistics{
		Min:           ccw.minValueBytes, // deprecated
		Max:           ccw.maxValueBytes, // deprecated
		NullCount:     int64(ccw.numNulls),
		DistinctCount: 0,
		MinValue:      ccw.minValueBytes,
		MaxValue:      ccw.maxValueBytes,
	}

	switch ccw.dataPageType {
	case format.DataPage:
		pageHeader.DataPageHeader = &format.DataPageHeader{
			NumValues:               int32(numValues) + ccw.numNulls,
			Encoding:                encoding,
			DefinitionLevelEncoding: format.RLE,
			RepetitionLevelEncoding: format.RLE,
			Statistics:              statistics,
		}
	case format.DataPageV2:
		pageHeader.DataPageHeaderV2 = &format.DataPageHeaderV2{
			NumValues:                  int32(numValues) + ccw.numNulls,
			NumNulls:                   ccw.numNulls,
			NumRows:                    ccw.numRows,
			Encoding:                   encoding,
			DefinitionLevelsByteLength: definitionLevelsByteLength,
			RepetitionLevelsByteLength: repetitionLevelsByteLength,
			IsCompressed:               &ccw.isCompressed,
			Statistics:                 statistics,
		}
	}

	if err := ccw.header.encoder.Encode(pageHeader); err != nil {
		return err
	}

	headerSize := ccw.header.buffer.Len()
	ccw.totalUncompressedSize += int64(headerSize) + int64(uncompressedPageSize)
	ccw.totalCompressedSize += int64(headerSize) + int64(compressedPageSize)
	ccw.addPageEncoding(ccw.dataPageType, encoding)

	ccw.values.Reset(ccw.page.encoder)
	ccw.numNulls = 0
	ccw.numRows = 0
	ccw.levels.repetition = ccw.levels.repetition[:0]
	ccw.levels.definition = ccw.levels.definition[:0]

	return ccw.buffer.writePage(ccw.header.buffer.Bytes(), ccw.page.buffer.Bytes())
}

func (ccw *columnChunkWriter) WriteValue(v Value) error {
	if ccw.maxRepetitionLevel > 0 {
		ccw.levels.repetition = append(ccw.levels.repetition, v.repetitionLevel)
	}

	if ccw.maxDefinitionLevel > 0 {
		ccw.levels.definition = append(ccw.levels.definition, v.definitionLevel)
	}

	if v.IsNull() {
		ccw.nullCount++
		ccw.numNulls++
		return nil
	}

	for {
		switch err := ccw.values.WriteValue(v); err {
		case nil:
			return nil
		case ErrBufferFull:
			if err := ccw.Flush(); err != nil {
				return err
			}
		default:
			return err
		}
	}
}

func (ccw *columnChunkWriter) compressedPage(w io.Writer) (compress.Writer, error) {
	if ccw.page.compressed == nil {
		z, err := ccw.compression.NewWriter(w)
		if err != nil {
			return nil, fmt.Errorf("creating compressor for parquet column chunk writer: %w", err)
		}
		ccw.page.compressed = z
	} else {
		if err := ccw.page.compressed.Reset(w); err != nil {
			return nil, fmt.Errorf("resetting compressor for parquet column chunk writer: %w", err)
		}
	}
	return ccw.page.compressed, nil
}

func (ccw *columnChunkWriter) writeDictionaryPage(w io.Writer, dict Dictionary) error {
	ccw.page.buffer.Reset()
	ccw.page.checksum.Reset(&ccw.page.buffer)

	p, err := ccw.compressedPage(&ccw.page.checksum)
	if err != nil {
		return err
	}
<<<<<<< HEAD
	keys := dict.Keys()
	if _, err := p.Write(keys); err != nil {
		return err
	}
	if err := p.Close(); err != nil {
		return err
=======

	ccw.page.uncompressed.Reset(ccw.page.compressed)
	ccw.dict.encoder.Reset(&ccw.page.uncompressed)

	if err := dict.WriteTo(&ccw.dict.encoder); err != nil {
		return fmt.Errorf("writing parquet dictionary page: %w", err)
	}
	if err := ccw.page.compressed.Close(); err != nil {
		return fmt.Errorf("flushing compressed parquet dictionary page: %w", err)
>>>>>>> 122e558c
	}

	ccw.header.buffer.Reset()
	ccw.header.encoder.Reset(ccw.header.protocol.NewWriter(&ccw.header.buffer))

	if err := ccw.header.encoder.Encode(&format.PageHeader{
		Type:                 format.DictionaryPage,
		UncompressedPageSize: int32(ccw.page.uncompressed.length),
		CompressedPageSize:   int32(ccw.page.buffer.Len()),
		CRC:                  int32(ccw.page.checksum.Sum32()),
		DictionaryPageHeader: &format.DictionaryPageHeader{
			NumValues: int32(dict.Len()),
			Encoding:  format.Plain,
			IsSorted:  false,
		},
	}); err != nil {
		return err
	}

	headerSize := ccw.header.buffer.Len()
	ccw.totalUncompressedSize += int64(headerSize) + ccw.page.uncompressed.length
	ccw.totalCompressedSize += int64(headerSize) + int64(ccw.page.buffer.Len())
	ccw.addPageEncoding(format.DictionaryPage, format.Plain)

	if _, err := ccw.header.buffer.WriteTo(w); err != nil {
		return err
	}
	if _, err := ccw.page.buffer.WriteTo(w); err != nil {
		return err
	}
	return nil
}

func (ccw *columnChunkWriter) addPageEncoding(pageType format.PageType, encoding format.Encoding) {
	ccw.encodings = addEncoding(ccw.encodings, encoding)
	ccw.encodingStats = addPageEncodingStats(ccw.encodingStats, format.PageEncodingStats{
		PageType: pageType,
		Encoding: encoding,
		Count:    1,
	})
}

func addEncoding(encodings []format.Encoding, add format.Encoding) []format.Encoding {
	for _, enc := range encodings {
		if enc == add {
			return encodings
		}
	}
	return append(encodings, add)
}

func addPageEncodingStats(stats []format.PageEncodingStats, add format.PageEncodingStats) []format.PageEncodingStats {
	for i, st := range stats {
		if st.PageType == add.PageType && st.Encoding == add.Encoding {
			stats[i].Count += add.Count
			return stats
		}
	}
	return append(stats, add)
}

type columnChunkEncodingsOrder struct{ *columnChunkWriter }

func (c columnChunkEncodingsOrder) Len() int {
	return len(c.encodings)
}
func (c columnChunkEncodingsOrder) Less(i, j int) bool {
	return c.encodings[i] < c.encodings[j]
}
func (c columnChunkEncodingsOrder) Swap(i, j int) {
	c.encodings[i], c.encodings[j] = c.encodings[j], c.encodings[i]
}

type columnChunkEncodingStatsOrder struct{ *columnChunkWriter }

func (c columnChunkEncodingStatsOrder) Len() int {
	return len(c.encodingStats)
}
func (c columnChunkEncodingStatsOrder) Less(i, j int) bool {
	s1 := &c.encodingStats[i]
	s2 := &c.encodingStats[j]
	if s1.PageType != s2.PageType {
		return s1.PageType < s2.PageType
	}
	return s1.Encoding < s2.Encoding
}
func (c columnChunkEncodingStatsOrder) Swap(i, j int) {
	c.encodingStats[i], c.encodingStats[j] = c.encodingStats[j], c.encodingStats[i]
}

type pageBuffer interface {
	writePage(header, data []byte) error
}

type bufferPageWriter struct {
	buffer Buffer
}

func (w *bufferPageWriter) writePage(header, data []byte) error {
	if _, err := w.buffer.Write(header); err != nil {
		return err
	}
	if _, err := w.buffer.Write(data); err != nil {
		return err
	}
	return nil
}

func (w *bufferPageWriter) writeTo(dst io.Writer) error {
	_, err := io.Copy(dst, w.buffer)
	return err
}

func (w *bufferPageWriter) release(pool BufferPool) {
	if buf := w.buffer; buf != nil {
		w.buffer = nil
		pool.PutBuffer(buf)
	}
}

type bufferPoolPageWriter struct {
	pool  BufferPool
	pages []bufferPageWriter
}

func (w *bufferPoolPageWriter) writePage(header, data []byte) error {
	writer := bufferPageWriter{buffer: w.pool.GetBuffer()}
	if err := writer.writePage(header, data); err != nil {
		return err
	}
	w.pages = append(w.pages, writer)
	return nil
}

func (w *bufferPoolPageWriter) writeTo(dst io.Writer) error {
	for _, page := range w.pages {
		if err := page.writeTo(dst); err != nil {
			return err
		}
	}
	return nil
}

func (w *bufferPoolPageWriter) release() {
	for i := range w.pages {
		w.pages[i].release(w.pool)
	}
	w.pages = w.pages[:0]
}

type countWriter struct {
	writer io.Writer
	length int64
}

func (w *countWriter) Reset(writer io.Writer) {
	w.writer = writer
	w.length = 0
}

func (w *countWriter) Write(b []byte) (int, error) {
	n, err := w.writer.Write(b)
	w.length += int64(n)
	return n, err
}<|MERGE_RESOLUTION|>--- conflicted
+++ resolved
@@ -742,24 +742,15 @@
 	if err != nil {
 		return err
 	}
-<<<<<<< HEAD
-	keys := dict.Keys()
-	if _, err := p.Write(keys); err != nil {
-		return err
-	}
-	if err := p.Close(); err != nil {
-		return err
-=======
-
-	ccw.page.uncompressed.Reset(ccw.page.compressed)
+
+	ccw.page.uncompressed.Reset(p)
 	ccw.dict.encoder.Reset(&ccw.page.uncompressed)
 
 	if err := dict.WriteTo(&ccw.dict.encoder); err != nil {
 		return fmt.Errorf("writing parquet dictionary page: %w", err)
 	}
-	if err := ccw.page.compressed.Close(); err != nil {
+	if err := p.Close(); err != nil {
 		return fmt.Errorf("flushing compressed parquet dictionary page: %w", err)
->>>>>>> 122e558c
 	}
 
 	ccw.header.buffer.Reset()
