package parquet

import (
	"math/bits"
	"sort"
	"sync"
	"sync/atomic"
)

// Buffer represents an in-memory group of parquet rows.
//
// The main purpose of the Buffer type is to provide a way to sort rows before
// writing them to a parquet file. Buffer implements sort.Interface as a way
// to support reordering the rows that have been written to it.
type Buffer struct {
	config  *RowGroupConfig
	schema  *Schema
	rowbuf  []Row
	colbuf  [][]Value
	chunks  []ColumnChunk
	columns []ColumnBuffer
	sorted  []ColumnBuffer
}

// NewBuffer constructs a new buffer, using the given list of buffer options
// to configure the buffer returned by the function.
//
// The function panics if the buffer configuration is invalid. Programs that
// cannot guarantee the validity of the options passed to NewBuffer should
// construct the buffer configuration independently prior to calling this
// function:
//
//	config, err := parquet.NewRowGroupConfig(options...)
//	if err != nil {
//		// handle the configuration error
//		...
//	} else {
//		// this call to create a buffer is guaranteed not to panic
//		buffer := parquet.NewBuffer(config)
//		...
//	}
func NewBuffer(options ...RowGroupOption) *Buffer {
	config, err := NewRowGroupConfig(options...)
	if err != nil {
		panic(err)
	}
	buf := &Buffer{
		config: config,
	}
	if config.Schema != nil {
		buf.configure(config.Schema)
	}
	return buf
}

func (buf *Buffer) configure(schema *Schema) {
	if schema == nil {
		return
	}
	sortingColumns := buf.config.SortingColumns
	buf.sorted = make([]ColumnBuffer, len(sortingColumns))

	forEachLeafColumnOf(schema, func(leaf leafColumn) {
		nullOrdering := nullsGoLast
		columnIndex := int(leaf.columnIndex)
		columnType := leaf.node.Type()
		bufferCap := buf.config.ColumnBufferCapacity
		dictionary := (Dictionary)(nil)
		encoding := encodingOf(leaf.node)

		if isDictionaryEncoding(encoding) {
			estimatedDictBufferSize := columnType.EstimateSize(bufferCap)
			dictBuffer := columnType.NewValues(
				make([]byte, 0, estimatedDictBufferSize),
				nil,
			)
			dictionary = columnType.NewDictionary(columnIndex, 0, dictBuffer)
			columnType = dictionary.Type()
		}

		column := columnType.NewColumnBuffer(columnIndex, bufferCap)
		switch {
		case leaf.maxRepetitionLevel > 0:
			column = newRepeatedColumnBuffer(column, leaf.maxRepetitionLevel, leaf.maxDefinitionLevel, nullOrdering)
		case leaf.maxDefinitionLevel > 0:
			column = newOptionalColumnBuffer(column, leaf.maxDefinitionLevel, nullOrdering)
		}
		buf.columns = append(buf.columns, column)

		if sortingIndex := searchSortingColumn(sortingColumns, leaf.path); sortingIndex < len(sortingColumns) {
			if sortingColumns[sortingIndex].Descending() {
				column = &reversedColumnBuffer{column}
			}
			if sortingColumns[sortingIndex].NullsFirst() {
				nullOrdering = nullsGoFirst
			}
			buf.sorted[sortingIndex] = column
		}
	})

	buf.schema = schema
	buf.rowbuf = make([]Row, 0, 1)
	buf.colbuf = make([][]Value, len(buf.columns))
	buf.chunks = make([]ColumnChunk, len(buf.columns))

	for i, column := range buf.columns {
		buf.chunks[i] = column
	}
}

// Size returns the estimated size of the buffer in memory (in bytes).
func (buf *Buffer) Size() int64 {
	size := int64(0)
	for _, col := range buf.columns {
		size += col.Size()
	}
	return size
}

// NumRows returns the number of rows written to the buffer.
func (buf *Buffer) NumRows() int64 { return int64(buf.Len()) }

// ColumnChunks returns the buffer columns.
func (buf *Buffer) ColumnChunks() []ColumnChunk { return buf.chunks }

// ColumnBuffer returns the buffer columns.
//
// This method is similar to ColumnChunks, but returns a list of ColumnBuffer
// instead of a ColumnChunk values (the latter being read-only); calling
// ColumnBuffers or ColumnChunks with the same index returns the same underlying
// objects, but with different types, which removes the need for making a type
// assertion if the program needed to write directly to the column buffers.
// The presence of the ColumnChunks method is still required to satisfy the
// RowGroup interface.
func (buf *Buffer) ColumnBuffers() []ColumnBuffer { return buf.columns }

// Schema returns the schema of the buffer.
//
// The schema is either configured by passing a Schema in the option list when
// constructing the buffer, or lazily discovered when the first row is written.
func (buf *Buffer) Schema() *Schema { return buf.schema }

// SortingColumns returns the list of columns by which the buffer will be
// sorted.
//
// The sorting order is configured by passing a SortingColumns option when
// constructing the buffer.
func (buf *Buffer) SortingColumns() []SortingColumn { return buf.config.SortingColumns }

// Len returns the number of rows written to the buffer.
func (buf *Buffer) Len() int {
	if len(buf.columns) == 0 {
		return 0
	} else {
		// All columns have the same number of rows.
		return buf.columns[0].Len()
	}
}

// Less returns true if row[i] < row[j] in the buffer.
func (buf *Buffer) Less(i, j int) bool {
	for _, col := range buf.sorted {
		switch {
		case col.Less(i, j):
			return true
		case col.Less(j, i):
			return false
		}
	}
	return false
}

// Swap exchanges the rows at indexes i and j.
func (buf *Buffer) Swap(i, j int) {
	for _, col := range buf.columns {
		col.Swap(i, j)
	}
}

// Reset clears the content of the buffer, allowing it to be reused.
func (buf *Buffer) Reset() {
	for _, col := range buf.columns {
		col.Reset()
	}
}

// Write writes a row held in a Go value to the buffer.
func (buf *Buffer) Write(row interface{}) error {
	if buf.schema == nil {
		buf.configure(SchemaOf(row))
	}

	buf.rowbuf = buf.rowbuf[:1]
	defer clearRows(buf.rowbuf)

	buf.rowbuf[0] = buf.schema.Deconstruct(buf.rowbuf[0], row)
	_, err := buf.WriteRows(buf.rowbuf)
	return err
}

// WriteRows writes parquet rows to the buffer.
func (buf *Buffer) WriteRows(rows []Row) (int, error) {
	defer func() {
		for i, colbuf := range buf.colbuf {
			clearValues(colbuf)
			buf.colbuf[i] = colbuf[:0]
		}
	}()

	if buf.schema == nil {
		return 0, ErrRowGroupSchemaMissing
	}

	for _, row := range rows {
		for _, value := range row {
			columnIndex := value.Column()
			buf.colbuf[columnIndex] = append(buf.colbuf[columnIndex], value)
		}
	}

	for columnIndex, values := range buf.colbuf {
		if _, err := buf.columns[columnIndex].WriteValues(values); err != nil {
			// TODO: an error at this stage will leave the buffer in an invalid
			// state since the row was partially written. Applications are not
			// expected to continue using the buffer after getting an error,
			// maybe we can enforce it?
			return 0, err
		}
	}

	return len(rows), nil
}

// WriteRowGroup satisfies the RowGroupWriter interface.
func (buf *Buffer) WriteRowGroup(rowGroup RowGroup) (int64, error) {
	rowGroupSchema := rowGroup.Schema()
	switch {
	case rowGroupSchema == nil:
		return 0, ErrRowGroupSchemaMissing
	case buf.schema == nil:
		buf.configure(rowGroupSchema)
	case !nodesAreEqual(buf.schema, rowGroupSchema):
		return 0, ErrRowGroupSchemaMismatch
	}
	if !sortingColumnsHavePrefix(rowGroup.SortingColumns(), buf.SortingColumns()) {
		return 0, ErrRowGroupSortingColumnsMismatch
	}
	n := buf.NumRows()
	r := rowGroup.Rows()
	defer r.Close()
	_, err := CopyRows(bufferWriter{buf}, r)
	return buf.NumRows() - n, err
}

// Rows returns a reader exposing the current content of the buffer.
//
// The buffer and the returned reader share memory. Mutating the buffer
// concurrently to reading rows may result in non-deterministic behavior.
func (buf *Buffer) Rows() Rows { return &rowGroupRows{rowGroup: buf} }

// bufferWriter is an adapter for Buffer which implements both RowWriter and
// PageWriter to enable optimizations in CopyRows for types that support writing
// rows by copying whole pages instead of calling WriteRow repeatedly.
type bufferWriter struct{ buf *Buffer }

func (w bufferWriter) WriteRows(rows []Row) (int, error) {
	return w.buf.WriteRows(rows)
}

func (w bufferWriter) WriteValues(values []Value) (int, error) {
	return w.buf.columns[values[0].Column()].WriteValues(values)
}

func (w bufferWriter) WritePage(page Page) (int64, error) {
	return CopyValues(w.buf.columns[page.Column()], page.Values())
}

var (
	_ RowGroup       = (*Buffer)(nil)
	_ RowGroupWriter = (*Buffer)(nil)
	_ sort.Interface = (*Buffer)(nil)

	_ RowWriter   = (*bufferWriter)(nil)
	_ PageWriter  = (*bufferWriter)(nil)
	_ ValueWriter = (*bufferWriter)(nil)
)

type buffer struct {
	data []byte
	refc uintptr
	pool *bufferPool
}

func newBuffer(data []byte) *buffer {
	return &buffer{data: data, refc: 1}
}

func (b *buffer) ref() {
	atomic.AddUintptr(&b.refc, +1)
}

func (b *buffer) unref() {
	if atomic.AddUintptr(&b.refc, ^uintptr(0)) == 0 {
		if b.pool != nil {
			b.pool.put(b)
		}
	}
}

// bufferPool holds a slice of sync.pools used for levelled buffering.
// the table below shows the pools used for different buffer sizes when both getting
// and putting a buffer. when allocating a new buffer from a given pool we always choose the
// min of the put range to guarantee that all gets will have an adequately sized buffer.
//
// [pool] : <get range>  : <put range>  : <alloc size>
// [0]    : 0    -> 1023 : 1024 -> 2047 : 1024
// [1]    : 1024 -> 2047 : 2048 -> 4095 : 2048
// [2]    : 2048 -> 4095 : 4096 -> 8191 : 4096
// ...
const numPoolBuckets = 16
const basePoolIncrement = 1024

type bufferPool struct {
	pool [numPoolBuckets]sync.Pool
}

// get returns a buffer from the levelled buffer pool. sz is used to choose the appropriate pool
func (p *bufferPool) get(sz int) *buffer {
	i := levelledPoolIndex(sz)
	b, _ := p.pool[i].Get().(*buffer)
	if b == nil {
		// align size to the pool
		poolSize := basePoolIncrement << i
		if sz > poolSize { // this can occur when the buffer requested is larger than the largest pool
			poolSize = sz
		}
		b = &buffer{
			data: make([]byte, 0, poolSize),
			pool: p,
		}
	}
	// if the buffer comes from the largest pool it may not be big enough
	if cap(b.data) < sz {
		p.pool[i].Put(b)
		b = &buffer{
			data: make([]byte, 0, sz),
			pool: p,
		}
	}
	b.data = b.data[:sz]
	b.ref()
	return b
}

func (p *bufferPool) put(b *buffer) {
	if b.pool != p {
		panic("BUG: buffer returned to a different pool than the one it was allocated from")
	}
	// if this slice is somehow less then our min pool size, just drop it
	sz := cap(b.data)
	if sz < basePoolIncrement {
		return
	}
	i := levelledPoolIndex(sz / 2) // divide by 2 to put the buffer in the level below so it will always be large enough
	p.pool[i].Put(b)
}

// levelledPoolIndex returns the index of the pool to use for a buffer of size sz. it never returns
// an index that will panic
func levelledPoolIndex(sz int) int {
	i := sz / basePoolIncrement
	i = 32 - bits.LeadingZeros32(uint32(i)) // log2
	if i >= numPoolBuckets {
		i = numPoolBuckets - 1
	}
	if i < 0 {
		i = 0
	}
	return i
}

var (
	buffers bufferPool
)

type bufferedPage struct {
	Page
	values           *buffer
	offsets          *buffer
	repetitionLevels *buffer
	definitionLevels *buffer
}

func (p *bufferedPage) Slice(i, j int64) Page {
	bufferRef(p.values)
	bufferRef(p.offsets)
	bufferRef(p.definitionLevels)
	bufferRef(p.repetitionLevels)

	return &bufferedPage{
		values:           p.values,
		offsets:          p.offsets,
		definitionLevels: p.definitionLevels,
		repetitionLevels: p.repetitionLevels,
		Page:             p.Page.Slice(i, j),
	}
}

func (p *bufferedPage) Retain() {
	bufferRef(p.values)
	bufferRef(p.offsets)
	bufferRef(p.definitionLevels)
	bufferRef(p.repetitionLevels)
}

func (p *bufferedPage) Release() {
	bufferUnref(p.values)
	bufferUnref(p.offsets)
	bufferUnref(p.definitionLevels)
	bufferUnref(p.repetitionLevels)

	p.Page = nil
	p.values = nil
	p.offsets = nil
	p.definitionLevels = nil
	p.repetitionLevels = nil
}

func bufferRef(buf *buffer) {
	if buf != nil {
		buf.ref()
	}
}

func bufferUnref(buf *buffer) {
	if buf != nil {
		buf.unref()
	}
}

// Retain is a helper function to increment the reference counter of pages
// backed by memory which can be granularly managed by the application.
//
// Usage of this function is optional and with Release, is intended to allow
// finer grain memory management in the application. Most programs should be
// able to rely on automated memory management provided by the Go garbage
// collector instead.
//
// The function should be called when a page lifetime is about to be shared
// between multiple goroutines or layers of an application, and the program
// wants to express "sharing ownership" of the page.
//
// Calling this function on pages that do not embed a reference counter does
// nothing.
func Retain(page Page) {
	if p, _ := page.(retainable); p != nil {
		p.Retain()
	}
}

// Release is a helper function to decrement the reference counter of pages
// backed by memory which can be granularly managed by the application.
//
<<<<<<< HEAD
// Usage of this function is optional and with Retain, is intended to allow
// finer grain memory management in the application, at the expense of
// potentially causing panics if the page is used after its reference count has
// reached zero. Most programs should be able to rely on automated memory
// management provided by the Go garbage collector instead.
//
// The function should be called to return a page to the internal buffer pool,
// when a goroutine "releases ownership" it acquired either by being the single
// owner (e.g. capturing the return value from a ReadPage call) or having gotten
// shared ownership by calling Retain.
=======
// Usage of this is optional and with Retain, is intended to allow finer grained
// memory management in the application, at the expense of potentially causing
// panics if the page is used after its reference count has reached zero. Most
// programs should be able to rely on automated memory management provided by
// the Go garbage collector instead.
>>>>>>> 61113243
//
// Calling this function on pages that do not embed a reference counter does
// nothing.
func Release(page Page) {
	if p, _ := page.(releasable); p != nil {
		p.Release()
	}
}

type retainable interface {
	Retain()
}

type releasable interface {
	Release()
}

var (
	_ retainable = (*bufferedPage)(nil)
	_ releasable = (*bufferedPage)(nil)
)<|MERGE_RESOLUTION|>--- conflicted
+++ resolved
@@ -461,24 +461,16 @@
 // Release is a helper function to decrement the reference counter of pages
 // backed by memory which can be granularly managed by the application.
 //
-<<<<<<< HEAD
-// Usage of this function is optional and with Retain, is intended to allow
-// finer grain memory management in the application, at the expense of
-// potentially causing panics if the page is used after its reference count has
-// reached zero. Most programs should be able to rely on automated memory
-// management provided by the Go garbage collector instead.
-//
-// The function should be called to return a page to the internal buffer pool,
-// when a goroutine "releases ownership" it acquired either by being the single
-// owner (e.g. capturing the return value from a ReadPage call) or having gotten
-// shared ownership by calling Retain.
-=======
 // Usage of this is optional and with Retain, is intended to allow finer grained
 // memory management in the application, at the expense of potentially causing
 // panics if the page is used after its reference count has reached zero. Most
 // programs should be able to rely on automated memory management provided by
 // the Go garbage collector instead.
->>>>>>> 61113243
+//
+// The function should be called to return a page to the internal buffer pool,
+// when a goroutine "releases ownership" it acquired either by being the single
+// owner (e.g. capturing the return value from a ReadPage call) or having gotten
+// shared ownership by calling Retain.
 //
 // Calling this function on pages that do not embed a reference counter does
 // nothing.
