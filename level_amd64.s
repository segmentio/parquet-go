//go:build !purego

#include "textflag.h"

<<<<<<< HEAD
// func memset(dst []byte, src byte)
TEXT ·memset(SB), NOSPLIT, $0-25
    MOVQ dst_base+0(FP), AX
    MOVQ dst_len+8(FP), BX
=======
// func memsetAVX2(dst []byte, src byte)
TEXT ·memsetAVX2(SB), NOSPLIT, $0-32
    MOVQ dst+0(FP), AX
    MOVQ dst+8(FP), BX
>>>>>>> 17a69f87
    MOVBQZX src+24(FP), CX

    CMPQ BX, $8
    JBE test

    CMPQ BX, $64
    JB init8

    XORQ SI, SI
    MOVQ BX, DX
    SHRQ $6, DX
    SHLQ $6, DX
    MOVQ CX, X0
    VPBROADCASTB X0, Y0
loop64:
    VMOVDQU Y0, (AX)(SI*1)
    VMOVDQU Y0, 32(AX)(SI*1)
    ADDQ $64, SI
    CMPQ SI, DX
    JNE loop64
    VMOVDQU Y0, -64(AX)(BX*1)
    VMOVDQU Y0, -32(AX)(BX*1)
    VZEROUPPER
    RET

init8:
    MOVQ $0x0101010101010101, R8
    IMULQ R8, CX
loop8:
    MOVQ CX, -8(AX)(BX*1)
    SUBQ $8, BX
    CMPQ BX, $8
    JAE loop8
    MOVQ CX, (AX)
    RET

loop:
    MOVB CX, -1(AX)(BX*1)
    DECQ BX
test:
    CMPQ BX, $0
    JNE loop
    RET<|MERGE_RESOLUTION|>--- conflicted
+++ resolved
@@ -2,17 +2,10 @@
 
 #include "textflag.h"
 
-<<<<<<< HEAD
-// func memset(dst []byte, src byte)
-TEXT ·memset(SB), NOSPLIT, $0-25
+// func memsetAVX2(dst []byte, src byte)
+TEXT ·memsetAVX2(SB), NOSPLIT, $0-25
     MOVQ dst_base+0(FP), AX
     MOVQ dst_len+8(FP), BX
-=======
-// func memsetAVX2(dst []byte, src byte)
-TEXT ·memsetAVX2(SB), NOSPLIT, $0-32
-    MOVQ dst+0(FP), AX
-    MOVQ dst+8(FP), BX
->>>>>>> 17a69f87
     MOVBQZX src+24(FP), CX
 
     CMPQ BX, $8
