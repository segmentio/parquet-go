--- conflicted
+++ resolved
@@ -327,7 +327,6 @@
 	assertRowsEqual(t, rows, ods)
 }
 
-<<<<<<< HEAD
 func TestIssue423(t *testing.T) {
 	type Inner struct {
 		Value string `parquet:","`
@@ -405,7 +404,8 @@
 	}
 
 	assertRowsEqual(t, writeRows, readRows)
-=======
+}
+
 func TestReadFileGenericMultipleRowGroupsMultiplePages(t *testing.T) {
 	type MyRow struct {
 		ID    [16]byte `parquet:"id,delta,uuid"`
@@ -470,7 +470,6 @@
 			t.Error("rows mismatch at ", i, "got ", row)
 		}
 	}
->>>>>>> aebbbcd0
 }
 
 func assertRowsEqual[T any](t *testing.T, rows1, rows2 []T) {
