//go:build !purego

package parquet

import "golang.org/x/sys/cpu"

const (
	// For very short inputs we are better off staying in Go code; since the
	// functions get inlined the abstractions have zero overhead then.
	minLenAVX2 = 8
)

var (
	// This variable is used in x86 assembly source files to gate the use of
	// AVX2 instructions depending on whether the CPU supports it.
<<<<<<< HEAD
	hasAVX2     = cpu.X86.HasAVX2
	hasAVX512F  = cpu.X86.HasAVX512F
	hasAVX512VL = cpu.X86.HasAVX512F && cpu.X86.HasAVX512VL
)
=======
	hasAVX2 = cpu.X86.HasAVX2
)

func optimize(n int) bool {
	return n >= minLenAVX2 && hasAVX2
}
>>>>>>> 17a69f87
<|MERGE_RESOLUTION|>--- conflicted
+++ resolved
@@ -13,16 +13,11 @@
 var (
 	// This variable is used in x86 assembly source files to gate the use of
 	// AVX2 instructions depending on whether the CPU supports it.
-<<<<<<< HEAD
 	hasAVX2     = cpu.X86.HasAVX2
 	hasAVX512F  = cpu.X86.HasAVX512F
 	hasAVX512VL = cpu.X86.HasAVX512F && cpu.X86.HasAVX512VL
 )
-=======
-	hasAVX2 = cpu.X86.HasAVX2
-)
 
 func optimize(n int) bool {
 	return n >= minLenAVX2 && hasAVX2
-}
->>>>>>> 17a69f87
+}