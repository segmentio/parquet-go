package parquet

import (
	"bytes"
	"encoding/json"
	"fmt"
	"math/bits"
	"reflect"
	"time"
	"unsafe"

	"github.com/segmentio/parquet-go/deprecated"
	"github.com/segmentio/parquet-go/encoding"
	"github.com/segmentio/parquet-go/format"
	"github.com/segmentio/parquet-go/internal/unsafecast"
)

// Kind is an enumeration type representing the physical types supported by the
// parquet type system.
type Kind int8

const (
	Boolean           Kind = Kind(format.Boolean)
	Int32             Kind = Kind(format.Int32)
	Int64             Kind = Kind(format.Int64)
	Int96             Kind = Kind(format.Int96)
	Float             Kind = Kind(format.Float)
	Double            Kind = Kind(format.Double)
	ByteArray         Kind = Kind(format.ByteArray)
	FixedLenByteArray Kind = Kind(format.FixedLenByteArray)
)

// String returns a human-readable representation of the physical type.
func (k Kind) String() string { return format.Type(k).String() }

// Value constructs a value from k and v.
//
// The method panics if the data is not a valid representation of the value
// kind; for example, if the kind is Int32 but the data is not 4 bytes long.
func (k Kind) Value(v []byte) Value {
	x, err := parseValue(k, v)
	if err != nil {
		panic(err)
	}
	return x
}

// The Type interface represents logical types of the parquet type system.
//
// Types are immutable and therefore safe to access from multiple goroutines.
type Type interface {
	// Returns a human-readable representation of the parquet type.
	String() string

	// Returns the Kind value representing the underlying physical type.
	//
	// The method panics if it is called on a group type.
	Kind() Kind

	// For integer and floating point physical types, the method returns the
	// size of values in bits.
	//
	// For fixed-length byte arrays, the method returns the size of elements
	// in bytes.
	//
	// For other types, the value is zero.
	Length() int

	// Returns an estimation of the number of bytes required to hold the given
	// number of values of this type in memory.
	//
	// The method returns zero for group types.
	EstimateSize(numValues int) int

	// Returns an estimation of the number of values of this type that can be
	// held in the given byte size.
	//
	// The method returns zero for group types.
	EstimateNumValues(size int) int

	// Compares two values and returns a negative integer if a < b, positive if
	// a > b, or zero if a == b.
	//
	// The values' Kind must match the type, otherwise the result is undefined.
	//
	// The method panics if it is called on a group type.
	Compare(a, b Value) int

	// ColumnOrder returns the type's column order. For group types, this method
	// returns nil.
	//
	// The order describes the comparison logic implemented by the Less method.
	//
	// As an optimization, the method may return the same pointer across
	// multiple calls. Applications must treat the returned value as immutable,
	// mutating the value will result in undefined behavior.
	ColumnOrder() *format.ColumnOrder

	// Returns the physical type as a *format.Type value. For group types, this
	// method returns nil.
	//
	// As an optimization, the method may return the same pointer across
	// multiple calls. Applications must treat the returned value as immutable,
	// mutating the value will result in undefined behavior.
	PhysicalType() *format.Type

	// Returns the logical type as a *format.LogicalType value. When the logical
	// type is unknown, the method returns nil.
	//
	// As an optimization, the method may return the same pointer across
	// multiple calls. Applications must treat the returned value as immutable,
	// mutating the value will result in undefined behavior.
	LogicalType() *format.LogicalType

	// Returns the logical type's equivalent converted type. When there are
	// no equivalent converted type, the method returns nil.
	//
	// As an optimization, the method may return the same pointer across
	// multiple calls. Applications must treat the returned value as immutable,
	// mutating the value will result in undefined behavior.
	ConvertedType() *deprecated.ConvertedType

	// Creates a column indexer for values of this type.
	//
	// The size limit is a hint to the column indexer that it is allowed to
	// truncate the page boundaries to the given size. Only BYTE_ARRAY and
	// FIXED_LEN_BYTE_ARRAY types currently take this value into account.
	//
	// A value of zero or less means no limits.
	//
	// The method panics if it is called on a group type.
	NewColumnIndexer(sizeLimit int) ColumnIndexer

	// Creates a row group buffer column for values of this type.
	//
	// Column buffers are created using the index of the column they are
	// accumulating values in memory for (relative to the parent schema),
	// and the size of their memory buffer.
	//
	// The application may give an estimate of the number of values it expects
	// to write to the buffer as second argument. This estimate helps set the
	// initialize buffer capacity but is not a hard limit, the underlying memory
	// buffer will grown as needed to allow more values to be written. Programs
	// may use the Size method of the column buffer (or the parent row group,
	// when relevant) to determine how many bytes are being used, and perform a
	// flush of the buffers to a storage layer.
	//
	// The method panics if it is called on a group type.
	NewColumnBuffer(columnIndex, numValues int) ColumnBuffer

	// Creates a dictionary holding values of this type.
	//
	// The dictionary retains the data buffer, it does not make a copy of it.
	// If the application needs to share ownership of the memory buffer, it must
	// ensure that it will not be modified while the page is in use, or it must
	// make a copy of it prior to creating the dictionary.
	//
	// The method panics if the data type does not correspond to the parquet
	// type it is called on.
	NewDictionary(columnIndex, numValues int, data encoding.Values) Dictionary

	// Creates a page belonging to a column at the given index, backed by the
	// data buffer.
	//
	// The page retains the data buffer, it does not make a copy of it. If the
	// application needs to share ownership of the memory buffer, it must ensure
	// that it will not be modified while the page is in use, or it must make a
	// copy of it prior to creating the page.
	//
	// The method panics if the data type does not correspond to the parquet
	// type it is called on.
	NewPage(columnIndex, numValues int, data encoding.Values) Page

	// Creates an encoding.Values instance backed by the given buffers.
	//
	// The offsets is only used by BYTE_ARRAY types, where it represents the
	// positions of each variable length value in the values buffer.
	//
	// The following expression creates an empty instance for any type:
	//
	//		values := typ.NewValues(nil, nil)
	//
	// The method panics if it is called on group types.
	NewValues(values []byte, offsets []uint32) encoding.Values

	// Assuming the src buffer contains PLAIN encoded values of the type it is
	// called on, applies the given encoding and produces the output to the dst
	// buffer passed as first argument by dispatching the call to one of the
	// encoding methods.
	Encode(dst []byte, src encoding.Values, enc encoding.Encoding) ([]byte, error)

	// Assuming the src buffer contains values encoding in the given encoding,
	// decodes the input and produces the encoded values into the dst output
	// buffer passed as first argument by dispatching the call to one of the
	// encoding methods.
	Decode(dst encoding.Values, src []byte, enc encoding.Encoding) (encoding.Values, error)

	// Returns an estimation of the output size after decoding the values passed
	// as first argument with the given encoding.
	//
	// For most types, this is similar to calling EstimateSize with the known
	// number of encoded values. For variable size types, using this method may
	// provide a more precise result since it can inspect the input buffer.
	EstimateDecodeSize(numValues int, src []byte, enc encoding.Encoding) int

	// Assigns a Parquet value to a Go value. Returns an error if assignment is
	// not possible. The source Value must be an expected logical type for the
	// receiver. This can be accomplished using ConvertValue.
	AssignValue(dst reflect.Value, src Value) error

	// Convert a Parquet Value of the given Type into a Parquet Value that is
	// compatible with the receiver. The returned Value is suitable to be passed
	// to AssignValue.
	ConvertValue(val Value, typ Type) (Value, error)
}

var (
	BooleanType   Type = booleanType{}
	Int32Type     Type = int32Type{}
	Int64Type     Type = int64Type{}
	Int96Type     Type = int96Type{}
	FloatType     Type = floatType{}
	DoubleType    Type = doubleType{}
	ByteArrayType Type = byteArrayType{}
)

// In the current parquet version supported by this library, only type-defined
// orders are supported.
var typeDefinedColumnOrder = format.ColumnOrder{
	TypeOrder: new(format.TypeDefinedOrder),
}

var physicalTypes = [...]format.Type{
	0: format.Boolean,
	1: format.Int32,
	2: format.Int64,
	3: format.Int96,
	4: format.Float,
	5: format.Double,
	6: format.ByteArray,
	7: format.FixedLenByteArray,
}

var convertedTypes = [...]deprecated.ConvertedType{
	0:  deprecated.UTF8,
	1:  deprecated.Map,
	2:  deprecated.MapKeyValue,
	3:  deprecated.List,
	4:  deprecated.Enum,
	5:  deprecated.Decimal,
	6:  deprecated.Date,
	7:  deprecated.TimeMillis,
	8:  deprecated.TimeMicros,
	9:  deprecated.TimestampMillis,
	10: deprecated.TimestampMicros,
	11: deprecated.Uint8,
	12: deprecated.Uint16,
	13: deprecated.Uint32,
	14: deprecated.Uint64,
	15: deprecated.Int8,
	16: deprecated.Int16,
	17: deprecated.Int32,
	18: deprecated.Int64,
	19: deprecated.Json,
	20: deprecated.Bson,
	21: deprecated.Interval,
}

type booleanType struct{}

func (t booleanType) String() string                           { return "BOOLEAN" }
func (t booleanType) Kind() Kind                               { return Boolean }
func (t booleanType) Length() int                              { return 1 }
func (t booleanType) EstimateSize(n int) int                   { return (n + 7) / 8 }
func (t booleanType) EstimateNumValues(n int) int              { return 8 * n }
func (t booleanType) Compare(a, b Value) int                   { return compareBool(a.boolean(), b.boolean()) }
func (t booleanType) ColumnOrder() *format.ColumnOrder         { return &typeDefinedColumnOrder }
func (t booleanType) LogicalType() *format.LogicalType         { return nil }
func (t booleanType) ConvertedType() *deprecated.ConvertedType { return nil }
func (t booleanType) PhysicalType() *format.Type               { return &physicalTypes[Boolean] }

func (t booleanType) NewColumnIndexer(sizeLimit int) ColumnIndexer {
	return newBooleanColumnIndexer()
}

func (t booleanType) NewColumnBuffer(columnIndex, numValues int) ColumnBuffer {
	return newBooleanColumnBuffer(t, makeColumnIndex(columnIndex), makeNumValues(numValues))
}

func (t booleanType) NewDictionary(columnIndex, numValues int, data encoding.Values) Dictionary {
	return newBooleanDictionary(t, makeColumnIndex(columnIndex), makeNumValues(numValues), data)
}

func (t booleanType) NewPage(columnIndex, numValues int, data encoding.Values) Page {
	return newBooleanPage(t, makeColumnIndex(columnIndex), makeNumValues(numValues), data)
}

func (t booleanType) NewValues(values []byte, _ []uint32) encoding.Values {
	return encoding.BooleanValues(values)
}

func (t booleanType) Encode(dst []byte, src encoding.Values, enc encoding.Encoding) ([]byte, error) {
	return encoding.EncodeBoolean(dst, src, enc)
}

func (t booleanType) Decode(dst encoding.Values, src []byte, enc encoding.Encoding) (encoding.Values, error) {
	return encoding.DecodeBoolean(dst, src, enc)
}

func (t booleanType) EstimateDecodeSize(numValues int, src []byte, enc encoding.Encoding) int {
	return t.EstimateSize(numValues)
}

func (t booleanType) AssignValue(dst reflect.Value, src Value) error {
	v := src.boolean()
	switch dst.Kind() {
	case reflect.Bool:
		dst.SetBool(v)
	default:
		dst.Set(reflect.ValueOf(v))
	}
	return nil
}

func (t booleanType) ConvertValue(val Value, typ Type) (Value, error) {
	switch typ.(type) {
	case *stringType:
		return convertStringToBoolean(val)
	}
	switch typ.Kind() {
	case Boolean:
		return val, nil
	case Int32:
		return convertInt32ToBoolean(val)
	case Int64:
		return convertInt64ToBoolean(val)
	case Int96:
		return convertInt96ToBoolean(val)
	case Float:
		return convertFloatToBoolean(val)
	case Double:
		return convertDoubleToBoolean(val)
	case ByteArray, FixedLenByteArray:
		return convertByteArrayToBoolean(val)
	default:
		return makeValueKind(Boolean), nil
	}
}

type int32Type struct{}

func (t int32Type) String() string                           { return "INT32" }
func (t int32Type) Kind() Kind                               { return Int32 }
func (t int32Type) Length() int                              { return 32 }
func (t int32Type) EstimateSize(n int) int                   { return 4 * n }
func (t int32Type) EstimateNumValues(n int) int              { return n / 4 }
func (t int32Type) Compare(a, b Value) int                   { return compareInt32(a.int32(), b.int32()) }
func (t int32Type) ColumnOrder() *format.ColumnOrder         { return &typeDefinedColumnOrder }
func (t int32Type) LogicalType() *format.LogicalType         { return nil }
func (t int32Type) ConvertedType() *deprecated.ConvertedType { return nil }
func (t int32Type) PhysicalType() *format.Type               { return &physicalTypes[Int32] }

func (t int32Type) NewColumnIndexer(sizeLimit int) ColumnIndexer {
	return newInt32ColumnIndexer()
}

func (t int32Type) NewColumnBuffer(columnIndex, numValues int) ColumnBuffer {
	return newInt32ColumnBuffer(t, makeColumnIndex(columnIndex), makeNumValues(numValues))
}

func (t int32Type) NewDictionary(columnIndex, numValues int, data encoding.Values) Dictionary {
	return newInt32Dictionary(t, makeColumnIndex(columnIndex), makeNumValues(numValues), data)
}

func (t int32Type) NewPage(columnIndex, numValues int, data encoding.Values) Page {
	return newInt32Page(t, makeColumnIndex(columnIndex), makeNumValues(numValues), data)
}

func (t int32Type) NewValues(values []byte, _ []uint32) encoding.Values {
	return encoding.Int32ValuesFromBytes(values)
}

func (t int32Type) Encode(dst []byte, src encoding.Values, enc encoding.Encoding) ([]byte, error) {
	return encoding.EncodeInt32(dst, src, enc)
}

func (t int32Type) Decode(dst encoding.Values, src []byte, enc encoding.Encoding) (encoding.Values, error) {
	return encoding.DecodeInt32(dst, src, enc)
}

func (t int32Type) EstimateDecodeSize(numValues int, src []byte, enc encoding.Encoding) int {
	return t.EstimateSize(numValues)
}

func (t int32Type) AssignValue(dst reflect.Value, src Value) error {
	v := src.int32()
	switch dst.Kind() {
	case reflect.Int8, reflect.Int16, reflect.Int32:
		dst.SetInt(int64(v))
	case reflect.Uint8, reflect.Uint16, reflect.Uint32:
		dst.SetUint(uint64(v))
	default:
		dst.Set(reflect.ValueOf(v))
	}
	return nil
}

func (t int32Type) ConvertValue(val Value, typ Type) (Value, error) {
	switch typ.(type) {
	case *stringType:
		return convertStringToInt32(val)
	}
	switch typ.Kind() {
	case Boolean:
		return convertBooleanToInt32(val)
	case Int32:
		return val, nil
	case Int64:
		return convertInt64ToInt32(val)
	case Int96:
		return convertInt96ToInt32(val)
	case Float:
		return convertFloatToInt32(val)
	case Double:
		return convertDoubleToInt32(val)
	case ByteArray, FixedLenByteArray:
		return convertByteArrayToInt32(val)
	default:
		return makeValueKind(Int32), nil
	}
}

type int64Type struct{}

func (t int64Type) String() string                           { return "INT64" }
func (t int64Type) Kind() Kind                               { return Int64 }
func (t int64Type) Length() int                              { return 64 }
func (t int64Type) EstimateSize(n int) int                   { return 8 * n }
func (t int64Type) EstimateNumValues(n int) int              { return n / 8 }
func (t int64Type) Compare(a, b Value) int                   { return compareInt64(a.int64(), b.int64()) }
func (t int64Type) ColumnOrder() *format.ColumnOrder         { return &typeDefinedColumnOrder }
func (t int64Type) LogicalType() *format.LogicalType         { return nil }
func (t int64Type) ConvertedType() *deprecated.ConvertedType { return nil }
func (t int64Type) PhysicalType() *format.Type               { return &physicalTypes[Int64] }

func (t int64Type) NewColumnIndexer(sizeLimit int) ColumnIndexer {
	return newInt64ColumnIndexer()
}

func (t int64Type) NewColumnBuffer(columnIndex, numValues int) ColumnBuffer {
	return newInt64ColumnBuffer(t, makeColumnIndex(columnIndex), makeNumValues(numValues))
}

func (t int64Type) NewDictionary(columnIndex, numValues int, data encoding.Values) Dictionary {
	return newInt64Dictionary(t, makeColumnIndex(columnIndex), makeNumValues(numValues), data)
}

func (t int64Type) NewPage(columnIndex, numValues int, data encoding.Values) Page {
	return newInt64Page(t, makeColumnIndex(columnIndex), makeNumValues(numValues), data)
}

func (t int64Type) NewValues(values []byte, _ []uint32) encoding.Values {
	return encoding.Int64ValuesFromBytes(values)
}

func (t int64Type) Encode(dst []byte, src encoding.Values, enc encoding.Encoding) ([]byte, error) {
	return encoding.EncodeInt64(dst, src, enc)
}

func (t int64Type) Decode(dst encoding.Values, src []byte, enc encoding.Encoding) (encoding.Values, error) {
	return encoding.DecodeInt64(dst, src, enc)
}

func (t int64Type) EstimateDecodeSize(numValues int, src []byte, enc encoding.Encoding) int {
	return t.EstimateSize(numValues)
}

func (t int64Type) AssignValue(dst reflect.Value, src Value) error {
	v := src.int64()
	switch dst.Kind() {
	case reflect.Int8, reflect.Int16, reflect.Int32, reflect.Int64, reflect.Int:
		dst.SetInt(v)
	case reflect.Uint8, reflect.Uint16, reflect.Uint32, reflect.Uint64, reflect.Uint, reflect.Uintptr:
		dst.SetUint(uint64(v))
	default:
		dst.Set(reflect.ValueOf(v))
	}
	return nil
}

func (t int64Type) ConvertValue(val Value, typ Type) (Value, error) {
	switch typ.(type) {
	case *stringType:
		return convertStringToInt64(val)
	}
	switch typ.Kind() {
	case Boolean:
		return convertBooleanToInt64(val)
	case Int32:
		return convertInt32ToInt64(val)
	case Int64:
		return val, nil
	case Int96:
		return convertInt96ToInt64(val)
	case Float:
		return convertFloatToInt64(val)
	case Double:
		return convertDoubleToInt64(val)
	case ByteArray, FixedLenByteArray:
		return convertByteArrayToInt64(val)
	default:
		return makeValueKind(Int64), nil
	}
}

type int96Type struct{}

func (t int96Type) String() string { return "INT96" }

func (t int96Type) Kind() Kind                               { return Int96 }
func (t int96Type) Length() int                              { return 96 }
func (t int96Type) EstimateSize(n int) int                   { return 12 * n }
func (t int96Type) EstimateNumValues(n int) int              { return n / 12 }
func (t int96Type) Compare(a, b Value) int                   { return compareInt96(a.int96(), b.int96()) }
func (t int96Type) ColumnOrder() *format.ColumnOrder         { return &typeDefinedColumnOrder }
func (t int96Type) LogicalType() *format.LogicalType         { return nil }
func (t int96Type) ConvertedType() *deprecated.ConvertedType { return nil }
func (t int96Type) PhysicalType() *format.Type               { return &physicalTypes[Int96] }

func (t int96Type) NewColumnIndexer(sizeLimit int) ColumnIndexer {
	return newInt96ColumnIndexer()
}

func (t int96Type) NewColumnBuffer(columnIndex, numValues int) ColumnBuffer {
	return newInt96ColumnBuffer(t, makeColumnIndex(columnIndex), makeNumValues(numValues))
}

func (t int96Type) NewDictionary(columnIndex, numValues int, data encoding.Values) Dictionary {
	return newInt96Dictionary(t, makeColumnIndex(columnIndex), makeNumValues(numValues), data)
}

func (t int96Type) NewPage(columnIndex, numValues int, data encoding.Values) Page {
	return newInt96Page(t, makeColumnIndex(columnIndex), makeNumValues(numValues), data)
}

func (t int96Type) NewValues(values []byte, _ []uint32) encoding.Values {
	return encoding.Int96ValuesFromBytes(values)
}

func (t int96Type) Encode(dst []byte, src encoding.Values, enc encoding.Encoding) ([]byte, error) {
	return encoding.EncodeInt96(dst, src, enc)
}

func (t int96Type) Decode(dst encoding.Values, src []byte, enc encoding.Encoding) (encoding.Values, error) {
	return encoding.DecodeInt96(dst, src, enc)
}

func (t int96Type) EstimateDecodeSize(numValues int, src []byte, enc encoding.Encoding) int {
	return t.EstimateSize(numValues)
}

func (t int96Type) AssignValue(dst reflect.Value, src Value) error {
	v := src.Int96()
	dst.Set(reflect.ValueOf(v))
	return nil
}

func (t int96Type) ConvertValue(val Value, typ Type) (Value, error) {
	switch typ.(type) {
	case *stringType:
		return convertStringToInt96(val)
	}
	switch typ.Kind() {
	case Boolean:
		return convertBooleanToInt96(val)
	case Int32:
		return convertInt32ToInt96(val)
	case Int64:
		return convertInt64ToInt96(val)
	case Int96:
		return val, nil
	case Float:
		return convertFloatToInt96(val)
	case Double:
		return convertDoubleToInt96(val)
	case ByteArray, FixedLenByteArray:
		return convertByteArrayToInt96(val)
	default:
		return makeValueKind(Int96), nil
	}
}

type floatType struct{}

func (t floatType) String() string                           { return "FLOAT" }
func (t floatType) Kind() Kind                               { return Float }
func (t floatType) Length() int                              { return 32 }
func (t floatType) EstimateSize(n int) int                   { return 4 * n }
func (t floatType) EstimateNumValues(n int) int              { return n / 4 }
func (t floatType) Compare(a, b Value) int                   { return compareFloat32(a.float(), b.float()) }
func (t floatType) ColumnOrder() *format.ColumnOrder         { return &typeDefinedColumnOrder }
func (t floatType) LogicalType() *format.LogicalType         { return nil }
func (t floatType) ConvertedType() *deprecated.ConvertedType { return nil }
func (t floatType) PhysicalType() *format.Type               { return &physicalTypes[Float] }

func (t floatType) NewColumnIndexer(sizeLimit int) ColumnIndexer {
	return newFloatColumnIndexer()
}

func (t floatType) NewColumnBuffer(columnIndex, numValues int) ColumnBuffer {
	return newFloatColumnBuffer(t, makeColumnIndex(columnIndex), makeNumValues(numValues))
}

func (t floatType) NewDictionary(columnIndex, numValues int, data encoding.Values) Dictionary {
	return newFloatDictionary(t, makeColumnIndex(columnIndex), makeNumValues(numValues), data)
}

func (t floatType) NewPage(columnIndex, numValues int, data encoding.Values) Page {
	return newFloatPage(t, makeColumnIndex(columnIndex), makeNumValues(numValues), data)
}

func (t floatType) NewValues(values []byte, _ []uint32) encoding.Values {
	return encoding.FloatValuesFromBytes(values)
}

func (t floatType) Encode(dst []byte, src encoding.Values, enc encoding.Encoding) ([]byte, error) {
	return encoding.EncodeFloat(dst, src, enc)
}

func (t floatType) Decode(dst encoding.Values, src []byte, enc encoding.Encoding) (encoding.Values, error) {
	return encoding.DecodeFloat(dst, src, enc)
}

func (t floatType) EstimateDecodeSize(numValues int, src []byte, enc encoding.Encoding) int {
	return t.EstimateSize(numValues)
}

func (t floatType) AssignValue(dst reflect.Value, src Value) error {
	v := src.float()
	switch dst.Kind() {
	case reflect.Float32, reflect.Float64:
		dst.SetFloat(float64(v))
	default:
		dst.Set(reflect.ValueOf(v))
	}
	return nil
}

func (t floatType) ConvertValue(val Value, typ Type) (Value, error) {
	switch typ.(type) {
	case *stringType:
		return convertStringToFloat(val)
	}
	switch typ.Kind() {
	case Boolean:
		return convertBooleanToFloat(val)
	case Int32:
		return convertInt32ToFloat(val)
	case Int64:
		return convertInt64ToFloat(val)
	case Int96:
		return convertInt96ToFloat(val)
	case Float:
		return val, nil
	case Double:
		return convertDoubleToFloat(val)
	case ByteArray, FixedLenByteArray:
		return convertByteArrayToFloat(val)
	default:
		return makeValueKind(Float), nil
	}
}

type doubleType struct{}

func (t doubleType) String() string                           { return "DOUBLE" }
func (t doubleType) Kind() Kind                               { return Double }
func (t doubleType) Length() int                              { return 64 }
func (t doubleType) EstimateSize(n int) int                   { return 8 * n }
func (t doubleType) EstimateNumValues(n int) int              { return n / 8 }
func (t doubleType) Compare(a, b Value) int                   { return compareFloat64(a.double(), b.double()) }
func (t doubleType) ColumnOrder() *format.ColumnOrder         { return &typeDefinedColumnOrder }
func (t doubleType) LogicalType() *format.LogicalType         { return nil }
func (t doubleType) ConvertedType() *deprecated.ConvertedType { return nil }
func (t doubleType) PhysicalType() *format.Type               { return &physicalTypes[Double] }

func (t doubleType) NewColumnIndexer(sizeLimit int) ColumnIndexer {
	return newDoubleColumnIndexer()
}

func (t doubleType) NewColumnBuffer(columnIndex, numValues int) ColumnBuffer {
	return newDoubleColumnBuffer(t, makeColumnIndex(columnIndex), makeNumValues(numValues))
}

func (t doubleType) NewDictionary(columnIndex, numValues int, data encoding.Values) Dictionary {
	return newDoubleDictionary(t, makeColumnIndex(columnIndex), makeNumValues(numValues), data)
}

func (t doubleType) NewPage(columnIndex, numValues int, data encoding.Values) Page {
	return newDoublePage(t, makeColumnIndex(columnIndex), makeNumValues(numValues), data)
}

func (t doubleType) NewValues(values []byte, _ []uint32) encoding.Values {
	return encoding.DoubleValuesFromBytes(values)
}

func (t doubleType) Encode(dst []byte, src encoding.Values, enc encoding.Encoding) ([]byte, error) {
	return encoding.EncodeDouble(dst, src, enc)
}

func (t doubleType) Decode(dst encoding.Values, src []byte, enc encoding.Encoding) (encoding.Values, error) {
	return encoding.DecodeDouble(dst, src, enc)
}

func (t doubleType) EstimateDecodeSize(numValues int, src []byte, enc encoding.Encoding) int {
	return t.EstimateSize(numValues)
}

func (t doubleType) AssignValue(dst reflect.Value, src Value) error {
	v := src.double()
	switch dst.Kind() {
	case reflect.Float32, reflect.Float64:
		dst.SetFloat(v)
	default:
		dst.Set(reflect.ValueOf(v))
	}
	return nil
}

func (t doubleType) ConvertValue(val Value, typ Type) (Value, error) {
	switch typ.(type) {
	case *stringType:
		return convertStringToDouble(val)
	}
	switch typ.Kind() {
	case Boolean:
		return convertBooleanToDouble(val)
	case Int32:
		return convertInt32ToDouble(val)
	case Int64:
		return convertInt64ToDouble(val)
	case Int96:
		return convertInt96ToDouble(val)
	case Float:
		return convertFloatToDouble(val)
	case Double:
		return val, nil
	case ByteArray, FixedLenByteArray:
		return convertByteArrayToDouble(val)
	default:
		return makeValueKind(Double), nil
	}
}

type byteArrayType struct{}

func (t byteArrayType) String() string                           { return "BYTE_ARRAY" }
func (t byteArrayType) Kind() Kind                               { return ByteArray }
func (t byteArrayType) Length() int                              { return 0 }
func (t byteArrayType) EstimateSize(n int) int                   { return estimatedSizeOfByteArrayValues * n }
func (t byteArrayType) EstimateNumValues(n int) int              { return n / estimatedSizeOfByteArrayValues }
func (t byteArrayType) Compare(a, b Value) int                   { return bytes.Compare(a.byteArray(), b.byteArray()) }
func (t byteArrayType) ColumnOrder() *format.ColumnOrder         { return &typeDefinedColumnOrder }
func (t byteArrayType) LogicalType() *format.LogicalType         { return nil }
func (t byteArrayType) ConvertedType() *deprecated.ConvertedType { return nil }
func (t byteArrayType) PhysicalType() *format.Type               { return &physicalTypes[ByteArray] }

func (t byteArrayType) NewColumnIndexer(sizeLimit int) ColumnIndexer {
	return newByteArrayColumnIndexer(sizeLimit)
}

func (t byteArrayType) NewColumnBuffer(columnIndex, numValues int) ColumnBuffer {
	return newByteArrayColumnBuffer(t, makeColumnIndex(columnIndex), makeNumValues(numValues))
}

func (t byteArrayType) NewDictionary(columnIndex, numValues int, data encoding.Values) Dictionary {
	return newByteArrayDictionary(t, makeColumnIndex(columnIndex), makeNumValues(numValues), data)
}

func (t byteArrayType) NewPage(columnIndex, numValues int, data encoding.Values) Page {
	return newByteArrayPage(t, makeColumnIndex(columnIndex), makeNumValues(numValues), data)
}

func (t byteArrayType) NewValues(values []byte, offsets []uint32) encoding.Values {
	return encoding.ByteArrayValues(values, offsets)
}

func (t byteArrayType) Encode(dst []byte, src encoding.Values, enc encoding.Encoding) ([]byte, error) {
	return encoding.EncodeByteArray(dst, src, enc)
}

func (t byteArrayType) Decode(dst encoding.Values, src []byte, enc encoding.Encoding) (encoding.Values, error) {
	return encoding.DecodeByteArray(dst, src, enc)
}

func (t byteArrayType) EstimateDecodeSize(numValues int, src []byte, enc encoding.Encoding) int {
	return enc.EstimateDecodeByteArraySize(src)
}

func (t byteArrayType) AssignValue(dst reflect.Value, src Value) error {
	v := src.byteArray()
	switch dst.Kind() {
	case reflect.String:
		dst.SetString(string(v))
	case reflect.Slice:
		dst.SetBytes(copyBytes(v))
	default:
		val := reflect.ValueOf(string(v))
		dst.Set(val)
	}
	return nil
}

func (t byteArrayType) ConvertValue(val Value, typ Type) (Value, error) {
	switch typ.Kind() {
	case Boolean:
		return convertBooleanToByteArray(val)
	case Int32:
		return convertInt32ToByteArray(val)
	case Int64:
		return convertInt64ToByteArray(val)
	case Int96:
		return convertInt96ToByteArray(val)
	case Float:
		return convertFloatToByteArray(val)
	case Double:
		return convertDoubleToByteArray(val)
	case ByteArray, FixedLenByteArray:
		return val, nil
	default:
		return makeValueKind(ByteArray), nil
	}
}

type fixedLenByteArrayType struct{ length int }

func (t fixedLenByteArrayType) String() string {
	return fmt.Sprintf("FIXED_LEN_BYTE_ARRAY(%d)", t.length)
}

func (t fixedLenByteArrayType) Kind() Kind { return FixedLenByteArray }

func (t fixedLenByteArrayType) Length() int { return t.length }

func (t fixedLenByteArrayType) EstimateSize(n int) int { return t.length * n }

func (t fixedLenByteArrayType) EstimateNumValues(n int) int { return n / t.length }

func (t fixedLenByteArrayType) Compare(a, b Value) int {
	return bytes.Compare(a.byteArray(), b.byteArray())
}

func (t fixedLenByteArrayType) ColumnOrder() *format.ColumnOrder { return &typeDefinedColumnOrder }

func (t fixedLenByteArrayType) LogicalType() *format.LogicalType { return nil }

func (t fixedLenByteArrayType) ConvertedType() *deprecated.ConvertedType { return nil }

func (t fixedLenByteArrayType) PhysicalType() *format.Type { return &physicalTypes[FixedLenByteArray] }

func (t fixedLenByteArrayType) NewColumnIndexer(sizeLimit int) ColumnIndexer {
	return newFixedLenByteArrayColumnIndexer(t.length, sizeLimit)
}

func (t fixedLenByteArrayType) NewColumnBuffer(columnIndex, numValues int) ColumnBuffer {
	return newFixedLenByteArrayColumnBuffer(t, makeColumnIndex(columnIndex), makeNumValues(numValues))
}

func (t fixedLenByteArrayType) NewDictionary(columnIndex, numValues int, data encoding.Values) Dictionary {
	return newFixedLenByteArrayDictionary(t, makeColumnIndex(columnIndex), makeNumValues(numValues), data)
}

func (t fixedLenByteArrayType) NewPage(columnIndex, numValues int, data encoding.Values) Page {
	return newFixedLenByteArrayPage(t, makeColumnIndex(columnIndex), makeNumValues(numValues), data)
}

func (t fixedLenByteArrayType) NewValues(values []byte, _ []uint32) encoding.Values {
	return encoding.FixedLenByteArrayValues(values, t.length)
}

func (t fixedLenByteArrayType) Encode(dst []byte, src encoding.Values, enc encoding.Encoding) ([]byte, error) {
	return encoding.EncodeFixedLenByteArray(dst, src, enc)
}

func (t fixedLenByteArrayType) Decode(dst encoding.Values, src []byte, enc encoding.Encoding) (encoding.Values, error) {
	return encoding.DecodeFixedLenByteArray(dst, src, enc)
}

func (t fixedLenByteArrayType) EstimateDecodeSize(numValues int, src []byte, enc encoding.Encoding) int {
	return t.EstimateSize(numValues)
}

func (t fixedLenByteArrayType) AssignValue(dst reflect.Value, src Value) error {
	v := src.byteArray()
	switch dst.Kind() {
	case reflect.Array:
		if dst.Type().Elem().Kind() == reflect.Uint8 && dst.Len() == len(v) {
			// This code could be implemented as a call to reflect.Copy but
			// it would require creating a reflect.Value from v which causes
			// the heap allocation to pack the []byte value. To avoid this
			// overhead we instead convert the reflect.Value holding the
			// destination array into a byte slice which allows us to use
			// a more efficient call to copy.
			d := unsafe.Slice((*byte)(unsafecast.PointerOfValue(dst)), len(v))
			copy(d, v)
			return nil
		}
	case reflect.Slice:
		dst.SetBytes(copyBytes(v))
		return nil
	}

	val := reflect.ValueOf(copyBytes(v))
	dst.Set(val)
	return nil
}

func (t fixedLenByteArrayType) ConvertValue(val Value, typ Type) (Value, error) {
	switch typ.(type) {
	case *stringType:
		return convertStringToFixedLenByteArray(val, t.length)
	}
	switch typ.Kind() {
	case Boolean:
		return convertBooleanToFixedLenByteArray(val, t.length)
	case Int32:
		return convertInt32ToFixedLenByteArray(val, t.length)
	case Int64:
		return convertInt64ToFixedLenByteArray(val, t.length)
	case Int96:
		return convertInt96ToFixedLenByteArray(val, t.length)
	case Float:
		return convertFloatToFixedLenByteArray(val, t.length)
	case Double:
		return convertDoubleToFixedLenByteArray(val, t.length)
	case ByteArray, FixedLenByteArray:
		return convertByteArrayToFixedLenByteArray(val, t.length)
	default:
		return makeValueBytes(FixedLenByteArray, make([]byte, t.length)), nil
	}
}

type uint32Type struct{ int32Type }

func (t uint32Type) Compare(a, b Value) int {
	return compareUint32(a.uint32(), b.uint32())
}

func (t uint32Type) NewColumnIndexer(sizeLimit int) ColumnIndexer {
	return newUint32ColumnIndexer()
}

func (t uint32Type) NewColumnBuffer(columnIndex, numValues int) ColumnBuffer {
	return newUint32ColumnBuffer(t, makeColumnIndex(columnIndex), makeNumValues(numValues))
}

func (t uint32Type) NewDictionary(columnIndex, numValues int, data encoding.Values) Dictionary {
	return newUint32Dictionary(t, makeColumnIndex(columnIndex), makeNumValues(numValues), data)
}

func (t uint32Type) NewPage(columnIndex, numValues int, data encoding.Values) Page {
	return newUint32Page(t, makeColumnIndex(columnIndex), makeNumValues(numValues), data)
}

type uint64Type struct{ int64Type }

func (t uint64Type) Compare(a, b Value) int {
	return compareUint64(a.uint64(), b.uint64())
}

func (t uint64Type) NewColumnIndexer(sizeLimit int) ColumnIndexer {
	return newUint64ColumnIndexer()
}

func (t uint64Type) NewColumnBuffer(columnIndex, numValues int) ColumnBuffer {
	return newUint64ColumnBuffer(t, makeColumnIndex(columnIndex), makeNumValues(numValues))
}

func (t uint64Type) NewDictionary(columnIndex, numValues int, data encoding.Values) Dictionary {
	return newUint64Dictionary(t, makeColumnIndex(columnIndex), makeNumValues(numValues), data)
}

func (t uint64Type) NewPage(columnIndex, numValues int, data encoding.Values) Page {
	return newUint64Page(t, makeColumnIndex(columnIndex), makeNumValues(numValues), data)
}

// BE128 stands for "big-endian 128 bits". This type is used as a special case
// for fixed-length byte arrays of 16 bytes, which are commonly used to
// represent columns of random unique identifiers such as UUIDs.
//
// Comparisons of BE128 values use the natural byte order, the zeroth byte is
// the most significant byte.
//
// The special case is intended to provide optimizations based on the knowledge
// that the values are 16 bytes long. Stronger type checking can also be applied
// by the compiler when using [16]byte values rather than []byte, reducing the
// risk of errors on these common code paths.
type be128Type struct{}

func (t be128Type) String() string { return "FIXED_LEN_BYTE_ARRAY(16)" }

func (t be128Type) Kind() Kind { return FixedLenByteArray }

func (t be128Type) Length() int { return 16 }

func (t be128Type) EstimateSize(n int) int { return 16 * n }

func (t be128Type) EstimateNumValues(n int) int { return n / 16 }

func (t be128Type) Compare(a, b Value) int { return compareBE128(a.be128(), b.be128()) }

func (t be128Type) ColumnOrder() *format.ColumnOrder { return &typeDefinedColumnOrder }

func (t be128Type) LogicalType() *format.LogicalType { return nil }

func (t be128Type) ConvertedType() *deprecated.ConvertedType { return nil }

func (t be128Type) PhysicalType() *format.Type { return &physicalTypes[FixedLenByteArray] }

func (t be128Type) NewColumnIndexer(sizeLimit int) ColumnIndexer {
	return newBE128ColumnIndexer()
}

func (t be128Type) NewColumnBuffer(columnIndex, numValues int) ColumnBuffer {
	return newBE128ColumnBuffer(t, makeColumnIndex(columnIndex), makeNumValues(numValues))
}

func (t be128Type) NewDictionary(columnIndex, numValues int, data encoding.Values) Dictionary {
	return newBE128Dictionary(t, makeColumnIndex(columnIndex), makeNumValues(numValues), data)
}

func (t be128Type) NewPage(columnIndex, numValues int, data encoding.Values) Page {
	return newBE128Page(t, makeColumnIndex(columnIndex), makeNumValues(numValues), data)
}

func (t be128Type) NewValues(values []byte, _ []uint32) encoding.Values {
	return encoding.FixedLenByteArrayValues(values, 16)
}

func (t be128Type) Encode(dst []byte, src encoding.Values, enc encoding.Encoding) ([]byte, error) {
	return encoding.EncodeFixedLenByteArray(dst, src, enc)
}

func (t be128Type) Decode(dst encoding.Values, src []byte, enc encoding.Encoding) (encoding.Values, error) {
	return encoding.DecodeFixedLenByteArray(dst, src, enc)
}

func (t be128Type) EstimateDecodeSize(numValues int, src []byte, enc encoding.Encoding) int {
	return t.EstimateSize(numValues)
}

func (t be128Type) AssignValue(dst reflect.Value, src Value) error {
	return fixedLenByteArrayType{length: 16}.AssignValue(dst, src)
}

func (t be128Type) ConvertValue(val Value, typ Type) (Value, error) {
	return fixedLenByteArrayType{length: 16}.ConvertValue(val, typ)
}

// FixedLenByteArrayType constructs a type for fixed-length values of the given
// size (in bytes).
func FixedLenByteArrayType(length int) Type {
	switch length {
	case 16:
		return be128Type{}
	default:
		return fixedLenByteArrayType{length: length}
	}
}

// Int constructs a leaf node of signed integer logical type of the given bit
// width.
//
// The bit width must be one of 8, 16, 32, 64, or the function will panic.
func Int(bitWidth int) Node {
	return Leaf(integerType(bitWidth, &signedIntTypes))
}

// Uint constructs a leaf node of unsigned integer logical type of the given
// bit width.
//
// The bit width must be one of 8, 16, 32, 64, or the function will panic.
func Uint(bitWidth int) Node {
	return Leaf(integerType(bitWidth, &unsignedIntTypes))
}

func integerType(bitWidth int, types *[4]intType) *intType {
	switch bitWidth {
	case 8:
		return &types[0]
	case 16:
		return &types[1]
	case 32:
		return &types[2]
	case 64:
		return &types[3]
	default:
		panic(fmt.Sprintf("cannot create a %d bits parquet integer node", bitWidth))
	}
}

var signedIntTypes = [...]intType{
	{BitWidth: 8, IsSigned: true},
	{BitWidth: 16, IsSigned: true},
	{BitWidth: 32, IsSigned: true},
	{BitWidth: 64, IsSigned: true},
}

var unsignedIntTypes = [...]intType{
	{BitWidth: 8, IsSigned: false},
	{BitWidth: 16, IsSigned: false},
	{BitWidth: 32, IsSigned: false},
	{BitWidth: 64, IsSigned: false},
}

type intType format.IntType

func (t *intType) baseType() Type {
	if t.IsSigned {
		if t.BitWidth == 64 {
			return int64Type{}
		} else {
			return int32Type{}
		}
	} else {
		if t.BitWidth == 64 {
			return uint64Type{}
		} else {
			return uint32Type{}
		}
	}
}

func (t *intType) String() string { return (*format.IntType)(t).String() }

func (t *intType) Kind() Kind { return t.baseType().Kind() }

func (t *intType) Length() int { return int(t.BitWidth) }

func (t *intType) EstimateSize(n int) int { return (int(t.BitWidth) / 8) * n }

func (t *intType) EstimateNumValues(n int) int { return n / (int(t.BitWidth) / 8) }

func (t *intType) Compare(a, b Value) int {
	// This code is similar to t.baseType().Compare(a,b) but comparison methods
	// tend to be invoked a lot (e.g. when sorting) so avoiding the interface
	// indirection in this case yields much better throughput in some cases.
	if t.BitWidth == 64 {
		i1 := a.int64()
		i2 := b.int64()
		if t.IsSigned {
			return compareInt64(i1, i2)
		} else {
			return compareUint64(uint64(i1), uint64(i2))
		}
	} else {
		i1 := a.int32()
		i2 := b.int32()
		if t.IsSigned {
			return compareInt32(i1, i2)
		} else {
			return compareUint32(uint32(i1), uint32(i2))
		}
	}
}

func (t *intType) ColumnOrder() *format.ColumnOrder { return t.baseType().ColumnOrder() }

func (t *intType) PhysicalType() *format.Type { return t.baseType().PhysicalType() }

func (t *intType) LogicalType() *format.LogicalType {
	return &format.LogicalType{Integer: (*format.IntType)(t)}
}

func (t *intType) ConvertedType() *deprecated.ConvertedType {
	convertedType := bits.Len8(uint8(t.BitWidth)/8) - 1 // 8=>0, 16=>1, 32=>2, 64=>4
	if t.IsSigned {
		convertedType += int(deprecated.Int8)
	} else {
		convertedType += int(deprecated.Uint8)
	}
	return &convertedTypes[convertedType]
}

func (t *intType) NewColumnIndexer(sizeLimit int) ColumnIndexer {
	return t.baseType().NewColumnIndexer(sizeLimit)
}

func (t *intType) NewColumnBuffer(columnIndex, numValues int) ColumnBuffer {
	return t.baseType().NewColumnBuffer(columnIndex, numValues)
}

func (t *intType) NewDictionary(columnIndex, numValues int, data encoding.Values) Dictionary {
	return t.baseType().NewDictionary(columnIndex, numValues, data)
}

func (t *intType) NewPage(columnIndex, numValues int, data encoding.Values) Page {
	return t.baseType().NewPage(columnIndex, numValues, data)
}

func (t *intType) NewValues(values []byte, offsets []uint32) encoding.Values {
	return t.baseType().NewValues(values, offsets)
}

func (t *intType) Encode(dst []byte, src encoding.Values, enc encoding.Encoding) ([]byte, error) {
	return t.baseType().Encode(dst, src, enc)
}

func (t *intType) Decode(dst encoding.Values, src []byte, enc encoding.Encoding) (encoding.Values, error) {
	return t.baseType().Decode(dst, src, enc)
}

func (t *intType) EstimateDecodeSize(numValues int, src []byte, enc encoding.Encoding) int {
	return t.baseType().EstimateDecodeSize(numValues, src, enc)
}

func (t *intType) AssignValue(dst reflect.Value, src Value) error {
	if t.BitWidth == 64 {
		return int64Type{}.AssignValue(dst, src)
	} else {
		return int32Type{}.AssignValue(dst, src)
	}
}

func (t *intType) ConvertValue(val Value, typ Type) (Value, error) {
	if t.BitWidth == 64 {
		return int64Type{}.ConvertValue(val, typ)
	} else {
		return int32Type{}.ConvertValue(val, typ)
	}
}

// Decimal constructs a leaf node of decimal logical type with the given
// scale, precision, and underlying type.
//
// https://github.com/apache/parquet-format/blob/master/LogicalTypes.md#decimal
func Decimal(scale, precision int, typ Type) Node {
	switch typ.Kind() {
	case Int32, Int64, FixedLenByteArray:
	default:
		panic("DECIMAL node must annotate Int32, Int64 or FixedLenByteArray but got " + typ.String())
	}
	return Leaf(&decimalType{
		decimal: format.DecimalType{
			Scale:     int32(scale),
			Precision: int32(precision),
		},
		Type: typ,
	})
}

type decimalType struct {
	decimal format.DecimalType
	Type
}

func (t *decimalType) String() string { return t.decimal.String() }

func (t *decimalType) LogicalType() *format.LogicalType {
	return &format.LogicalType{Decimal: &t.decimal}
}

func (t *decimalType) ConvertedType() *deprecated.ConvertedType {
	return &convertedTypes[deprecated.Decimal]
}

// String constructs a leaf node of UTF8 logical type.
//
// https://github.com/apache/parquet-format/blob/master/LogicalTypes.md#string
func String() Node { return Leaf(&stringType{}) }

type stringType format.StringType

func (t *stringType) String() string { return (*format.StringType)(t).String() }

func (t *stringType) Kind() Kind { return ByteArray }

func (t *stringType) Length() int { return 0 }

func (t *stringType) EstimateSize(n int) int { return byteArrayType{}.EstimateSize(n) }

func (t *stringType) EstimateNumValues(n int) int { return byteArrayType{}.EstimateNumValues(n) }

func (t *stringType) Compare(a, b Value) int {
	return bytes.Compare(a.byteArray(), b.byteArray())
}

func (t *stringType) ColumnOrder() *format.ColumnOrder {
	return &typeDefinedColumnOrder
}

func (t *stringType) PhysicalType() *format.Type {
	return &physicalTypes[ByteArray]
}

func (t *stringType) LogicalType() *format.LogicalType {
	return &format.LogicalType{UTF8: (*format.StringType)(t)}
}

func (t *stringType) ConvertedType() *deprecated.ConvertedType {
	return &convertedTypes[deprecated.UTF8]
}

func (t *stringType) NewColumnIndexer(sizeLimit int) ColumnIndexer {
	return newByteArrayColumnIndexer(sizeLimit)
}

func (t *stringType) NewDictionary(columnIndex, numValues int, data encoding.Values) Dictionary {
	return newByteArrayDictionary(t, makeColumnIndex(columnIndex), makeNumValues(numValues), data)
}

func (t *stringType) NewColumnBuffer(columnIndex, numValues int) ColumnBuffer {
	return newByteArrayColumnBuffer(t, makeColumnIndex(columnIndex), makeNumValues(numValues))
}

func (t *stringType) NewPage(columnIndex, numValues int, data encoding.Values) Page {
	return newByteArrayPage(t, makeColumnIndex(columnIndex), makeNumValues(numValues), data)
}

func (t *stringType) NewValues(values []byte, offsets []uint32) encoding.Values {
	return encoding.ByteArrayValues(values, offsets)
}

func (t *stringType) Encode(dst []byte, src encoding.Values, enc encoding.Encoding) ([]byte, error) {
	return encoding.EncodeByteArray(dst, src, enc)
}

func (t *stringType) Decode(dst encoding.Values, src []byte, enc encoding.Encoding) (encoding.Values, error) {
	return encoding.DecodeByteArray(dst, src, enc)
}

func (t *stringType) EstimateDecodeSize(numValues int, src []byte, enc encoding.Encoding) int {
	return byteArrayType{}.EstimateDecodeSize(numValues, src, enc)
}

func (t *stringType) AssignValue(dst reflect.Value, src Value) error {
	return byteArrayType{}.AssignValue(dst, src)
}

func (t *stringType) ConvertValue(val Value, typ Type) (Value, error) {
	switch t2 := typ.(type) {
	case *dateType:
		return convertDateToString(val)
	case *timeType:
		tz := t2.tz()
		if t2.Unit.Micros != nil {
			return convertTimeMicrosToString(val, tz)
		} else {
			return convertTimeMillisToString(val, tz)
		}
	}
	switch typ.Kind() {
	case Boolean:
		return convertBooleanToString(val)
	case Int32:
		return convertInt32ToString(val)
	case Int64:
		return convertInt64ToString(val)
	case Int96:
		return convertInt96ToString(val)
	case Float:
		return convertFloatToString(val)
	case Double:
		return convertDoubleToString(val)
	case ByteArray:
		return val, nil
	case FixedLenByteArray:
		return convertFixedLenByteArrayToString(val)
	default:
		return makeValueKind(ByteArray), nil
	}
}

// UUID constructs a leaf node of UUID logical type.
//
// https://github.com/apache/parquet-format/blob/master/LogicalTypes.md#uuid
func UUID() Node { return Leaf(&uuidType{}) }

type uuidType format.UUIDType

func (t *uuidType) String() string { return (*format.UUIDType)(t).String() }

func (t *uuidType) Kind() Kind { return be128Type{}.Kind() }

func (t *uuidType) Length() int { return be128Type{}.Length() }

func (t *uuidType) EstimateSize(n int) int { return be128Type{}.EstimateSize(n) }

func (t *uuidType) EstimateNumValues(n int) int { return be128Type{}.EstimateNumValues(n) }

func (t *uuidType) Compare(a, b Value) int { return be128Type{}.Compare(a, b) }

func (t *uuidType) ColumnOrder() *format.ColumnOrder { return &typeDefinedColumnOrder }

func (t *uuidType) PhysicalType() *format.Type { return &physicalTypes[FixedLenByteArray] }

func (t *uuidType) LogicalType() *format.LogicalType {
	return &format.LogicalType{UUID: (*format.UUIDType)(t)}
}

func (t *uuidType) ConvertedType() *deprecated.ConvertedType { return nil }

func (t *uuidType) NewColumnIndexer(sizeLimit int) ColumnIndexer {
	return be128Type{}.NewColumnIndexer(sizeLimit)
}

func (t *uuidType) NewDictionary(columnIndex, numValues int, data encoding.Values) Dictionary {
	return be128Type{}.NewDictionary(columnIndex, numValues, data)
}

func (t *uuidType) NewColumnBuffer(columnIndex, numValues int) ColumnBuffer {
	return be128Type{}.NewColumnBuffer(columnIndex, numValues)
}

func (t *uuidType) NewPage(columnIndex, numValues int, data encoding.Values) Page {
	return be128Type{}.NewPage(columnIndex, numValues, data)
}

func (t *uuidType) NewValues(values []byte, offsets []uint32) encoding.Values {
	return be128Type{}.NewValues(values, offsets)
}

func (t *uuidType) Encode(dst []byte, src encoding.Values, enc encoding.Encoding) ([]byte, error) {
	return be128Type{}.Encode(dst, src, enc)
}

func (t *uuidType) Decode(dst encoding.Values, src []byte, enc encoding.Encoding) (encoding.Values, error) {
	return be128Type{}.Decode(dst, src, enc)
}

func (t *uuidType) EstimateDecodeSize(numValues int, src []byte, enc encoding.Encoding) int {
	return be128Type{}.EstimateDecodeSize(numValues, src, enc)
}

func (t *uuidType) AssignValue(dst reflect.Value, src Value) error {
	return be128Type{}.AssignValue(dst, src)
}

func (t *uuidType) ConvertValue(val Value, typ Type) (Value, error) {
	return be128Type{}.ConvertValue(val, typ)
}

// Enum constructs a leaf node with a logical type representing enumerations.
//
// https://github.com/apache/parquet-format/blob/master/LogicalTypes.md#enum
func Enum() Node { return Leaf(&enumType{}) }

type enumType format.EnumType

func (t *enumType) String() string { return (*format.EnumType)(t).String() }

func (t *enumType) Kind() Kind { return new(stringType).Kind() }

func (t *enumType) Length() int { return new(stringType).Length() }

func (t *enumType) EstimateSize(n int) int { return new(stringType).EstimateSize(n) }

func (t *enumType) EstimateNumValues(n int) int { return new(stringType).EstimateNumValues(n) }

func (t *enumType) Compare(a, b Value) int { return new(stringType).Compare(a, b) }

func (t *enumType) ColumnOrder() *format.ColumnOrder { return new(stringType).ColumnOrder() }

func (t *enumType) PhysicalType() *format.Type { return new(stringType).PhysicalType() }

func (t *enumType) LogicalType() *format.LogicalType {
	return &format.LogicalType{Enum: (*format.EnumType)(t)}
}

func (t *enumType) ConvertedType() *deprecated.ConvertedType {
	return &convertedTypes[deprecated.Enum]
}

func (t *enumType) NewColumnIndexer(sizeLimit int) ColumnIndexer {
	return new(stringType).NewColumnIndexer(sizeLimit)
}

func (t *enumType) NewDictionary(columnIndex, numValues int, data encoding.Values) Dictionary {
	return new(stringType).NewDictionary(columnIndex, numValues, data)
}

func (t *enumType) NewColumnBuffer(columnIndex, numValues int) ColumnBuffer {
	return new(stringType).NewColumnBuffer(columnIndex, numValues)
}

func (t *enumType) NewPage(columnIndex, numValues int, data encoding.Values) Page {
	return new(stringType).NewPage(columnIndex, numValues, data)
}

func (t *enumType) NewValues(values []byte, offsets []uint32) encoding.Values {
	return new(stringType).NewValues(values, offsets)
}

func (t *enumType) Encode(dst []byte, src encoding.Values, enc encoding.Encoding) ([]byte, error) {
	return new(stringType).Encode(dst, src, enc)
}

func (t *enumType) Decode(dst encoding.Values, src []byte, enc encoding.Encoding) (encoding.Values, error) {
	return new(stringType).Decode(dst, src, enc)
}

func (t *enumType) EstimateDecodeSize(numValues int, src []byte, enc encoding.Encoding) int {
	return new(stringType).EstimateDecodeSize(numValues, src, enc)
}

func (t *enumType) AssignValue(dst reflect.Value, src Value) error {
	return new(stringType).AssignValue(dst, src)
}

func (t *enumType) ConvertValue(val Value, typ Type) (Value, error) {
	switch typ.(type) {
	case *byteArrayType, *stringType, *enumType:
		return val, nil
	default:
		return val, invalidConversion(val, "ENUM", typ.String())
	}
}

// JSON constructs a leaf node of JSON logical type.
//
// https://github.com/apache/parquet-format/blob/master/LogicalTypes.md#json
func JSON() Node { return Leaf(&jsonType{}) }

type jsonType format.JsonType

func (t *jsonType) String() string { return (*format.JsonType)(t).String() }

func (t *jsonType) Kind() Kind { return byteArrayType{}.Kind() }

func (t *jsonType) Length() int { return byteArrayType{}.Length() }

func (t *jsonType) EstimateSize(n int) int { return byteArrayType{}.EstimateSize(n) }

func (t *jsonType) EstimateNumValues(n int) int { return byteArrayType{}.EstimateNumValues(n) }

func (t *jsonType) Compare(a, b Value) int { return byteArrayType{}.Compare(a, b) }

func (t *jsonType) ColumnOrder() *format.ColumnOrder { return byteArrayType{}.ColumnOrder() }

func (t *jsonType) PhysicalType() *format.Type { return byteArrayType{}.PhysicalType() }

func (t *jsonType) LogicalType() *format.LogicalType {
	return &format.LogicalType{Json: (*format.JsonType)(t)}
}

func (t *jsonType) ConvertedType() *deprecated.ConvertedType {
	return &convertedTypes[deprecated.Json]
}

func (t *jsonType) NewColumnIndexer(sizeLimit int) ColumnIndexer {
	return byteArrayType{}.NewColumnIndexer(sizeLimit)
}

func (t *jsonType) NewDictionary(columnIndex, numValues int, data encoding.Values) Dictionary {
	return byteArrayType{}.NewDictionary(columnIndex, numValues, data)
}

func (t *jsonType) NewColumnBuffer(columnIndex, numValues int) ColumnBuffer {
	return byteArrayType{}.NewColumnBuffer(columnIndex, numValues)
}

func (t *jsonType) NewPage(columnIndex, numValues int, data encoding.Values) Page {
	return byteArrayType{}.NewPage(columnIndex, numValues, data)
}

func (t *jsonType) NewValues(values []byte, offsets []uint32) encoding.Values {
	return byteArrayType{}.NewValues(values, offsets)
}

func (t *jsonType) Encode(dst []byte, src encoding.Values, enc encoding.Encoding) ([]byte, error) {
	return byteArrayType{}.Encode(dst, src, enc)
}

func (t *jsonType) Decode(dst encoding.Values, src []byte, enc encoding.Encoding) (encoding.Values, error) {
	return byteArrayType{}.Decode(dst, src, enc)
}

func (t *jsonType) EstimateDecodeSize(numValues int, src []byte, enc encoding.Encoding) int {
	return byteArrayType{}.EstimateDecodeSize(numValues, src, enc)
}

func (t *jsonType) AssignValue(dst reflect.Value, src Value) error {
<<<<<<< HEAD
	// Assign value using ByteArrayType for BC...
	switch dst.Kind() {
	case reflect.String:
		return ByteArrayType.AssignValue(dst, src)
	case reflect.Slice:
		if dst.Type().Elem().Kind() == reflect.Uint8 {
			return ByteArrayType.AssignValue(dst, src)
		}
	}

	// Otherwise handle with json.Unmarshal
	b := src.byteArray()
	val := reflect.New(dst.Type()).Elem()
	err := json.Unmarshal(b, val.Addr().Interface())
	if err != nil {
		return err
	}
	dst.Set(val)
	return nil
=======
	return byteArrayType{}.AssignValue(dst, src)
>>>>>>> efaee6ea
}

func (t *jsonType) ConvertValue(val Value, typ Type) (Value, error) {
	switch typ.(type) {
	case *byteArrayType, *stringType, *jsonType:
		return val, nil
	default:
		return val, invalidConversion(val, "JSON", typ.String())
	}
}

// BSON constructs a leaf node of BSON logical type.
//
// https://github.com/apache/parquet-format/blob/master/LogicalTypes.md#bson
func BSON() Node { return Leaf(&bsonType{}) }

type bsonType format.BsonType

func (t *bsonType) String() string { return (*format.BsonType)(t).String() }

func (t *bsonType) Kind() Kind { return byteArrayType{}.Kind() }

func (t *bsonType) Length() int { return byteArrayType{}.Length() }

func (t *bsonType) EstimateSize(n int) int { return byteArrayType{}.EstimateSize(n) }

func (t *bsonType) EstimateNumValues(n int) int { return byteArrayType{}.EstimateNumValues(n) }

func (t *bsonType) Compare(a, b Value) int { return byteArrayType{}.Compare(a, b) }

func (t *bsonType) ColumnOrder() *format.ColumnOrder { return byteArrayType{}.ColumnOrder() }

func (t *bsonType) PhysicalType() *format.Type { return byteArrayType{}.PhysicalType() }

func (t *bsonType) LogicalType() *format.LogicalType {
	return &format.LogicalType{Bson: (*format.BsonType)(t)}
}

func (t *bsonType) ConvertedType() *deprecated.ConvertedType {
	return &convertedTypes[deprecated.Bson]
}

func (t *bsonType) NewColumnIndexer(sizeLimit int) ColumnIndexer {
	return byteArrayType{}.NewColumnIndexer(sizeLimit)
}

func (t *bsonType) NewDictionary(columnIndex, numValues int, data encoding.Values) Dictionary {
	return byteArrayType{}.NewDictionary(columnIndex, numValues, data)
}

func (t *bsonType) NewColumnBuffer(columnIndex, numValues int) ColumnBuffer {
	return byteArrayType{}.NewColumnBuffer(columnIndex, numValues)
}

func (t *bsonType) NewPage(columnIndex, numValues int, data encoding.Values) Page {
	return byteArrayType{}.NewPage(columnIndex, numValues, data)
}

func (t *bsonType) NewValues(values []byte, offsets []uint32) encoding.Values {
	return byteArrayType{}.NewValues(values, offsets)
}

func (t *bsonType) Encode(dst []byte, src encoding.Values, enc encoding.Encoding) ([]byte, error) {
	return byteArrayType{}.Encode(dst, src, enc)
}

func (t *bsonType) Decode(dst encoding.Values, src []byte, enc encoding.Encoding) (encoding.Values, error) {
	return byteArrayType{}.Decode(dst, src, enc)
}

func (t *bsonType) EstimateDecodeSize(numValues int, src []byte, enc encoding.Encoding) int {
	return byteArrayType{}.EstimateDecodeSize(numValues, src, enc)
}

func (t *bsonType) AssignValue(dst reflect.Value, src Value) error {
	return byteArrayType{}.AssignValue(dst, src)
}

func (t *bsonType) ConvertValue(val Value, typ Type) (Value, error) {
	switch typ.(type) {
	case *byteArrayType, *bsonType:
		return val, nil
	default:
		return val, invalidConversion(val, "BSON", typ.String())
	}
}

// Date constructs a leaf node of DATE logical type.
//
// https://github.com/apache/parquet-format/blob/master/LogicalTypes.md#date
func Date() Node { return Leaf(&dateType{}) }

type dateType format.DateType

func (t *dateType) String() string { return (*format.DateType)(t).String() }

func (t *dateType) Kind() Kind { return int32Type{}.Kind() }

func (t *dateType) Length() int { return int32Type{}.Length() }

func (t *dateType) EstimateSize(n int) int { return int32Type{}.EstimateSize(n) }

func (t *dateType) EstimateNumValues(n int) int { return int32Type{}.EstimateNumValues(n) }

func (t *dateType) Compare(a, b Value) int { return int32Type{}.Compare(a, b) }

func (t *dateType) ColumnOrder() *format.ColumnOrder { return int32Type{}.ColumnOrder() }

func (t *dateType) PhysicalType() *format.Type { return int32Type{}.PhysicalType() }

func (t *dateType) LogicalType() *format.LogicalType {
	return &format.LogicalType{Date: (*format.DateType)(t)}
}

func (t *dateType) ConvertedType() *deprecated.ConvertedType {
	return &convertedTypes[deprecated.Date]
}

func (t *dateType) NewColumnIndexer(sizeLimit int) ColumnIndexer {
	return int32Type{}.NewColumnIndexer(sizeLimit)
}

func (t *dateType) NewDictionary(columnIndex, numValues int, data encoding.Values) Dictionary {
	return int32Type{}.NewDictionary(columnIndex, numValues, data)
}

func (t *dateType) NewColumnBuffer(columnIndex, numValues int) ColumnBuffer {
	return int32Type{}.NewColumnBuffer(columnIndex, numValues)
}

func (t *dateType) NewPage(columnIndex, numValues int, data encoding.Values) Page {
	return int32Type{}.NewPage(columnIndex, numValues, data)
}

func (t *dateType) NewValues(values []byte, offsets []uint32) encoding.Values {
	return int32Type{}.NewValues(values, offsets)
}

func (t *dateType) Encode(dst []byte, src encoding.Values, enc encoding.Encoding) ([]byte, error) {
	return int32Type{}.Encode(dst, src, enc)
}

func (t *dateType) Decode(dst encoding.Values, src []byte, enc encoding.Encoding) (encoding.Values, error) {
	return int32Type{}.Decode(dst, src, enc)
}

func (t *dateType) EstimateDecodeSize(numValues int, src []byte, enc encoding.Encoding) int {
	return int32Type{}.EstimateDecodeSize(numValues, src, enc)
}

func (t *dateType) AssignValue(dst reflect.Value, src Value) error {
	return int32Type{}.AssignValue(dst, src)
}

func (t *dateType) ConvertValue(val Value, typ Type) (Value, error) {
	switch src := typ.(type) {
	case *stringType:
		return convertStringToDate(val, time.UTC)
	case *timestampType:
		return convertTimestampToDate(val, src.Unit, src.tz())
	}
	return int32Type{}.ConvertValue(val, typ)
}

// TimeUnit represents units of time in the parquet type system.
type TimeUnit interface {
	// Returns the precision of the time unit as a time.Duration value.
	Duration() time.Duration
	// Converts the TimeUnit value to its representation in the parquet thrift
	// format.
	TimeUnit() format.TimeUnit
}

var (
	Millisecond TimeUnit = &millisecond{}
	Microsecond TimeUnit = &microsecond{}
	Nanosecond  TimeUnit = &nanosecond{}
)

type millisecond format.MilliSeconds

func (u *millisecond) Duration() time.Duration { return time.Millisecond }
func (u *millisecond) TimeUnit() format.TimeUnit {
	return format.TimeUnit{Millis: (*format.MilliSeconds)(u)}
}

type microsecond format.MicroSeconds

func (u *microsecond) Duration() time.Duration { return time.Microsecond }
func (u *microsecond) TimeUnit() format.TimeUnit {
	return format.TimeUnit{Micros: (*format.MicroSeconds)(u)}
}

type nanosecond format.NanoSeconds

func (u *nanosecond) Duration() time.Duration { return time.Nanosecond }
func (u *nanosecond) TimeUnit() format.TimeUnit {
	return format.TimeUnit{Nanos: (*format.NanoSeconds)(u)}
}

// Time constructs a leaf node of TIME logical type.
//
// https://github.com/apache/parquet-format/blob/master/LogicalTypes.md#time
func Time(unit TimeUnit) Node {
	return Leaf(&timeType{IsAdjustedToUTC: true, Unit: unit.TimeUnit()})
}

type timeType format.TimeType

func (t *timeType) tz() *time.Location {
	if t.IsAdjustedToUTC {
		return time.UTC
	} else {
		return time.Local
	}
}

func (t *timeType) baseType() Type {
	if t.useInt32() {
		return int32Type{}
	} else {
		return int64Type{}
	}
}

func (t *timeType) useInt32() bool { return t.Unit.Millis != nil }

func (t *timeType) useInt64() bool { return t.Unit.Micros != nil }

func (t *timeType) String() string { return (*format.TimeType)(t).String() }

func (t *timeType) Kind() Kind { return t.baseType().Kind() }

func (t *timeType) Length() int { return t.baseType().Length() }

func (t *timeType) EstimateSize(n int) int { return t.baseType().EstimateSize(n) }

func (t *timeType) EstimateNumValues(n int) int { return t.baseType().EstimateNumValues(n) }

func (t *timeType) Compare(a, b Value) int { return t.baseType().Compare(a, b) }

func (t *timeType) ColumnOrder() *format.ColumnOrder { return t.baseType().ColumnOrder() }

func (t *timeType) PhysicalType() *format.Type { return t.baseType().PhysicalType() }

func (t *timeType) LogicalType() *format.LogicalType {
	return &format.LogicalType{Time: (*format.TimeType)(t)}
}

func (t *timeType) ConvertedType() *deprecated.ConvertedType {
	switch {
	case t.useInt32():
		return &convertedTypes[deprecated.TimeMillis]
	case t.useInt64():
		return &convertedTypes[deprecated.TimeMicros]
	default:
		return nil
	}
}

func (t *timeType) NewColumnIndexer(sizeLimit int) ColumnIndexer {
	return t.baseType().NewColumnIndexer(sizeLimit)
}

func (t *timeType) NewColumnBuffer(columnIndex, numValues int) ColumnBuffer {
	return t.baseType().NewColumnBuffer(columnIndex, numValues)
}

func (t *timeType) NewDictionary(columnIndex, numValues int, data encoding.Values) Dictionary {
	return t.baseType().NewDictionary(columnIndex, numValues, data)
}

func (t *timeType) NewPage(columnIndex, numValues int, data encoding.Values) Page {
	return t.baseType().NewPage(columnIndex, numValues, data)
}

func (t *timeType) NewValues(values []byte, offset []uint32) encoding.Values {
	return t.baseType().NewValues(values, offset)
}

func (t *timeType) Encode(dst []byte, src encoding.Values, enc encoding.Encoding) ([]byte, error) {
	return t.baseType().Encode(dst, src, enc)
}

func (t *timeType) Decode(dst encoding.Values, src []byte, enc encoding.Encoding) (encoding.Values, error) {
	return t.baseType().Decode(dst, src, enc)
}

func (t *timeType) EstimateDecodeSize(numValues int, src []byte, enc encoding.Encoding) int {
	return t.baseType().EstimateDecodeSize(numValues, src, enc)
}

func (t *timeType) AssignValue(dst reflect.Value, src Value) error {
	return t.baseType().AssignValue(dst, src)
}

func (t *timeType) ConvertValue(val Value, typ Type) (Value, error) {
	switch src := typ.(type) {
	case *stringType:
		tz := t.tz()
		if t.Unit.Micros != nil {
			return convertStringToTimeMicros(val, tz)
		} else {
			return convertStringToTimeMillis(val, tz)
		}
	case *timestampType:
		tz := t.tz()
		if t.Unit.Micros != nil {
			return convertTimestampToTimeMicros(val, src.Unit, src.tz(), tz)
		} else {
			return convertTimestampToTimeMillis(val, src.Unit, src.tz(), tz)
		}
	}
	return t.baseType().ConvertValue(val, typ)
}

// Timestamp constructs of leaf node of TIMESTAMP logical type.
//
// https://github.com/apache/parquet-format/blob/master/LogicalTypes.md#timestamp
func Timestamp(unit TimeUnit) Node {
	return Leaf(&timestampType{IsAdjustedToUTC: true, Unit: unit.TimeUnit()})
}

type timestampType format.TimestampType

func (t *timestampType) tz() *time.Location {
	if t.IsAdjustedToUTC {
		return time.UTC
	} else {
		return time.Local
	}
}

func (t *timestampType) String() string { return (*format.TimestampType)(t).String() }

func (t *timestampType) Kind() Kind { return int64Type{}.Kind() }

func (t *timestampType) Length() int { return int64Type{}.Length() }

func (t *timestampType) EstimateSize(n int) int { return int64Type{}.EstimateSize(n) }

func (t *timestampType) EstimateNumValues(n int) int { return int64Type{}.EstimateNumValues(n) }

func (t *timestampType) Compare(a, b Value) int { return int64Type{}.Compare(a, b) }

func (t *timestampType) ColumnOrder() *format.ColumnOrder { return int64Type{}.ColumnOrder() }

func (t *timestampType) PhysicalType() *format.Type { return int64Type{}.PhysicalType() }

func (t *timestampType) LogicalType() *format.LogicalType {
	return &format.LogicalType{Timestamp: (*format.TimestampType)(t)}
}

func (t *timestampType) ConvertedType() *deprecated.ConvertedType {
	switch {
	case t.Unit.Millis != nil:
		return &convertedTypes[deprecated.TimestampMillis]
	case t.Unit.Micros != nil:
		return &convertedTypes[deprecated.TimestampMicros]
	default:
		return nil
	}
}

func (t *timestampType) NewColumnIndexer(sizeLimit int) ColumnIndexer {
	return int64Type{}.NewColumnIndexer(sizeLimit)
}

func (t *timestampType) NewDictionary(columnIndex, numValues int, data encoding.Values) Dictionary {
	return int64Type{}.NewDictionary(columnIndex, numValues, data)
}

func (t *timestampType) NewColumnBuffer(columnIndex, numValues int) ColumnBuffer {
	return int64Type{}.NewColumnBuffer(columnIndex, numValues)
}

func (t *timestampType) NewPage(columnIndex, numValues int, data encoding.Values) Page {
	return int64Type{}.NewPage(columnIndex, numValues, data)
}

func (t *timestampType) NewValues(values []byte, offsets []uint32) encoding.Values {
	return int64Type{}.NewValues(values, offsets)
}

func (t *timestampType) Encode(dst []byte, src encoding.Values, enc encoding.Encoding) ([]byte, error) {
	return int64Type{}.Encode(dst, src, enc)
}

func (t *timestampType) Decode(dst encoding.Values, src []byte, enc encoding.Encoding) (encoding.Values, error) {
	return int64Type{}.Decode(dst, src, enc)
}

func (t *timestampType) EstimateDecodeSize(numValues int, src []byte, enc encoding.Encoding) int {
	return int64Type{}.EstimateDecodeSize(numValues, src, enc)
}

func (t *timestampType) AssignValue(dst reflect.Value, src Value) error {
	switch dst.Type() {
	case reflect.TypeOf(time.Time{}):
		unit := Nanosecond.TimeUnit()
		lt := t.LogicalType()
		if lt != nil && lt.Timestamp != nil {
			unit = lt.Timestamp.Unit
		}

		nanos := src.int64()
		switch {
		case unit.Millis != nil:
			nanos = nanos * 1e6
		case unit.Micros != nil:
			nanos = nanos * 1e3
		}

		val := time.Unix(0, nanos).UTC()
		dst.Set(reflect.ValueOf(val))
		return nil
	default:
		return int64Type{}.AssignValue(dst, src)
	}
}

func (t *timestampType) ConvertValue(val Value, typ Type) (Value, error) {
	switch src := typ.(type) {
	case *timestampType:
		return convertTimestampToTimestamp(val, src.Unit, t.Unit)
	case *dateType:
		return convertDateToTimestamp(val, t.Unit, t.tz())
	}
	return int64Type{}.ConvertValue(val, typ)
}

// List constructs a node of LIST logical type.
//
// https://github.com/apache/parquet-format/blob/master/LogicalTypes.md#lists
func List(of Node) Node {
	return listNode{Group{"list": Repeated(Group{"element": of})}}
}

type listNode struct{ Group }

func (listNode) Type() Type { return &listType{} }

type listType format.ListType

func (t *listType) String() string { return (*format.ListType)(t).String() }

func (t *listType) Kind() Kind { panic("cannot call Kind on parquet LIST type") }

func (t *listType) Length() int { return 0 }

func (t *listType) EstimateSize(int) int { return 0 }

func (t *listType) EstimateNumValues(int) int { return 0 }

func (t *listType) Compare(Value, Value) int { panic("cannot compare values on parquet LIST type") }

func (t *listType) ColumnOrder() *format.ColumnOrder { return nil }

func (t *listType) PhysicalType() *format.Type { return nil }

func (t *listType) LogicalType() *format.LogicalType {
	return &format.LogicalType{List: (*format.ListType)(t)}
}

func (t *listType) ConvertedType() *deprecated.ConvertedType {
	return &convertedTypes[deprecated.List]
}

func (t *listType) NewColumnIndexer(int) ColumnIndexer {
	panic("create create column indexer from parquet LIST type")
}

func (t *listType) NewDictionary(int, int, encoding.Values) Dictionary {
	panic("cannot create dictionary from parquet LIST type")
}

func (t *listType) NewColumnBuffer(int, int) ColumnBuffer {
	panic("cannot create column buffer from parquet LIST type")
}

func (t *listType) NewPage(int, int, encoding.Values) Page {
	panic("cannot create page from parquet LIST type")
}

func (t *listType) NewValues(values []byte, _ []uint32) encoding.Values {
	panic("cannot create values from parquet LIST type")
}

func (t *listType) Encode(_ []byte, _ encoding.Values, _ encoding.Encoding) ([]byte, error) {
	panic("cannot encode parquet LIST type")
}

func (t *listType) Decode(_ encoding.Values, _ []byte, _ encoding.Encoding) (encoding.Values, error) {
	panic("cannot decode parquet LIST type")
}

func (t *listType) EstimateDecodeSize(_ int, _ []byte, _ encoding.Encoding) int {
	panic("cannot estimate decode size of parquet LIST type")
}

func (t *listType) AssignValue(reflect.Value, Value) error {
	panic("cannot assign value to a parquet LIST type")
}

func (t *listType) ConvertValue(Value, Type) (Value, error) {
	panic("cannot convert value to a parquet LIST type")
}

// Map constructs a node of MAP logical type.
//
// https://github.com/apache/parquet-format/blob/master/LogicalTypes.md#maps
func Map(key, value Node) Node {
	return mapNode{Group{
		"key_value": Repeated(Group{
			"key":   Required(key),
			"value": value,
		}),
	}}
}

type mapNode struct{ Group }

func (mapNode) Type() Type { return &mapType{} }

type mapType format.MapType

func (t *mapType) String() string { return (*format.MapType)(t).String() }

func (t *mapType) Kind() Kind { panic("cannot call Kind on parquet MAP type") }

func (t *mapType) Length() int { return 0 }

func (t *mapType) EstimateSize(int) int { return 0 }

func (t *mapType) EstimateNumValues(int) int { return 0 }

func (t *mapType) Compare(Value, Value) int { panic("cannot compare values on parquet MAP type") }

func (t *mapType) ColumnOrder() *format.ColumnOrder { return nil }

func (t *mapType) PhysicalType() *format.Type { return nil }

func (t *mapType) LogicalType() *format.LogicalType {
	return &format.LogicalType{Map: (*format.MapType)(t)}
}

func (t *mapType) ConvertedType() *deprecated.ConvertedType {
	return &convertedTypes[deprecated.Map]
}

func (t *mapType) NewColumnIndexer(int) ColumnIndexer {
	panic("create create column indexer from parquet MAP type")
}

func (t *mapType) NewDictionary(int, int, encoding.Values) Dictionary {
	panic("cannot create dictionary from parquet MAP type")
}

func (t *mapType) NewColumnBuffer(int, int) ColumnBuffer {
	panic("cannot create column buffer from parquet MAP type")
}

func (t *mapType) NewPage(int, int, encoding.Values) Page {
	panic("cannot create page from parquet MAP type")
}

func (t *mapType) NewValues(values []byte, _ []uint32) encoding.Values {
	panic("cannot create values from parquet MAP type")
}

func (t *mapType) Encode(_ []byte, _ encoding.Values, _ encoding.Encoding) ([]byte, error) {
	panic("cannot encode parquet MAP type")
}

func (t *mapType) Decode(_ encoding.Values, _ []byte, _ encoding.Encoding) (encoding.Values, error) {
	panic("cannot decode parquet MAP type")
}

func (t *mapType) EstimateDecodeSize(_ int, _ []byte, _ encoding.Encoding) int {
	panic("cannot estimate decode size of parquet MAP type")
}

func (t *mapType) AssignValue(reflect.Value, Value) error {
	panic("cannot assign value to a parquet MAP type")
}

func (t *mapType) ConvertValue(Value, Type) (Value, error) {
	panic("cannot convert value to a parquet MAP type")
}

type nullType format.NullType

func (t *nullType) String() string { return (*format.NullType)(t).String() }

func (t *nullType) Kind() Kind { return -1 }

func (t *nullType) Length() int { return 0 }

func (t *nullType) EstimateSize(int) int { return 0 }

func (t *nullType) EstimateNumValues(int) int { return 0 }

func (t *nullType) Compare(Value, Value) int { panic("cannot compare values on parquet NULL type") }

func (t *nullType) ColumnOrder() *format.ColumnOrder { return nil }

func (t *nullType) PhysicalType() *format.Type { return nil }

func (t *nullType) LogicalType() *format.LogicalType {
	return &format.LogicalType{Unknown: (*format.NullType)(t)}
}

func (t *nullType) ConvertedType() *deprecated.ConvertedType { return nil }

func (t *nullType) NewColumnIndexer(int) ColumnIndexer {
	panic("create create column indexer from parquet NULL type")
}

func (t *nullType) NewDictionary(int, int, encoding.Values) Dictionary {
	panic("cannot create dictionary from parquet NULL type")
}

func (t *nullType) NewColumnBuffer(int, int) ColumnBuffer {
	panic("cannot create column buffer from parquet NULL type")
}

func (t *nullType) NewPage(columnIndex, numValues int, _ encoding.Values) Page {
	return newNullPage(t, makeColumnIndex(columnIndex), makeNumValues(numValues))
}

func (t *nullType) NewValues(_ []byte, _ []uint32) encoding.Values {
	return encoding.Values{}
}

func (t *nullType) Encode(dst []byte, _ encoding.Values, _ encoding.Encoding) ([]byte, error) {
	return dst[:0], nil
}

func (t *nullType) Decode(dst encoding.Values, _ []byte, _ encoding.Encoding) (encoding.Values, error) {
	return dst, nil
}

func (t *nullType) EstimateDecodeSize(_ int, _ []byte, _ encoding.Encoding) int {
	return 0
}

func (t *nullType) AssignValue(reflect.Value, Value) error {
	return nil
}

func (t *nullType) ConvertValue(val Value, _ Type) (Value, error) {
	return val, nil
}

type groupType struct{}

func (groupType) String() string { return "group" }

func (groupType) Kind() Kind {
	panic("cannot call Kind on parquet group")
}

func (groupType) Compare(Value, Value) int {
	panic("cannot compare values on parquet group")
}

func (groupType) NewColumnIndexer(int) ColumnIndexer {
	panic("cannot create column indexer from parquet group")
}

func (groupType) NewDictionary(int, int, encoding.Values) Dictionary {
	panic("cannot create dictionary from parquet group")
}

func (t groupType) NewColumnBuffer(int, int) ColumnBuffer {
	panic("cannot create column buffer from parquet group")
}

func (t groupType) NewPage(int, int, encoding.Values) Page {
	panic("cannot create page from parquet group")
}

func (t groupType) NewValues(_ []byte, _ []uint32) encoding.Values {
	panic("cannot create values from parquet group")
}

func (groupType) Encode(_ []byte, _ encoding.Values, _ encoding.Encoding) ([]byte, error) {
	panic("cannot encode parquet group")
}

func (groupType) Decode(_ encoding.Values, _ []byte, _ encoding.Encoding) (encoding.Values, error) {
	panic("cannot decode parquet group")
}

func (groupType) EstimateDecodeSize(_ int, _ []byte, _ encoding.Encoding) int {
	panic("cannot estimate decode size of parquet group")
}

func (groupType) AssignValue(reflect.Value, Value) error {
	panic("cannot assign value to a parquet group")
}

func (t groupType) ConvertValue(Value, Type) (Value, error) {
	panic("cannot convert value to a parquet group")
}

func (groupType) Length() int { return 0 }

func (groupType) EstimateSize(int) int { return 0 }

func (groupType) EstimateNumValues(int) int { return 0 }

func (groupType) ColumnOrder() *format.ColumnOrder { return nil }

func (groupType) PhysicalType() *format.Type { return nil }

func (groupType) LogicalType() *format.LogicalType { return nil }

func (groupType) ConvertedType() *deprecated.ConvertedType { return nil }

func checkTypeKindEqual(to, from Type) error {
	if to.Kind() != from.Kind() {
		return fmt.Errorf("cannot convert from parquet value of type %s to %s", from, to)
	}
	return nil
}<|MERGE_RESOLUTION|>--- conflicted
+++ resolved
@@ -1580,14 +1580,13 @@
 }
 
 func (t *jsonType) AssignValue(dst reflect.Value, src Value) error {
-<<<<<<< HEAD
 	// Assign value using ByteArrayType for BC...
 	switch dst.Kind() {
 	case reflect.String:
-		return ByteArrayType.AssignValue(dst, src)
+		return byteArrayType{}.AssignValue(dst, src)
 	case reflect.Slice:
 		if dst.Type().Elem().Kind() == reflect.Uint8 {
-			return ByteArrayType.AssignValue(dst, src)
+			return byteArrayType{}.AssignValue(dst, src)
 		}
 	}
 
@@ -1600,9 +1599,6 @@
 	}
 	dst.Set(val)
 	return nil
-=======
-	return byteArrayType{}.AssignValue(dst, src)
->>>>>>> efaee6ea
 }
 
 func (t *jsonType) ConvertValue(val Value, typ Type) (Value, error) {
