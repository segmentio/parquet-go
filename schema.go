package parquet

import (
	"fmt"
	"math"
	"reflect"
	"strconv"
	"strings"
	"sync"

	"github.com/google/uuid"
	"github.com/segmentio/parquet-go/compress"
	"github.com/segmentio/parquet-go/deprecated"
	"github.com/segmentio/parquet-go/encoding"
)

// Schema represents a parquet schema created from a Go value.
//
// Schema implements the Node interface to represent the root node of a parquet
// schema.
type Schema struct {
	name        string
	root        Node
	deconstruct deconstructFunc
	reconstruct reconstructFunc
	readRows    readRowsFunc
	mapping     columnMapping
	columns     [][]string
}

// SchemaOf constructs a parquet schema from a Go value.
//
// The function can construct parquet schemas from struct or pointer-to-struct
// values only. A panic is raised if a Go value of a different type is passed
// to this function.
//
// When creating a parquet Schema from a Go value, the struct fields may contain
// a "parquet" tag to describe properties of the parquet node. The "parquet" tag
// follows the conventional format of Go struct tags: a comma-separated list of
// values describe the options, with the first one defining the name of the
// parquet column.
//
// The following options are also supported in the "parquet" struct tag:
//
//	optional  | make the parquet column optional
//	snappy    | sets the parquet column compression codec to snappy
//	gzip      | sets the parquet column compression codec to gzip
//	brotli    | sets the parquet column compression codec to brotli
//	lz4       | sets the parquet column compression codec to lz4
//	zstd      | sets the parquet column compression codec to zstd
//	plain     | enables the plain encoding (no-op default)
//	dict      | enables dictionary encoding on the parquet column
//	delta     | enables delta encoding on the parquet column
//	list      | for slice types, use the parquet LIST logical type
//	enum      | for string types, use the parquet ENUM logical type
//	uuid      | for string and [16]byte types, use the parquet UUID logical type
//	decimal   | for int32, int64 and [n]byte types, use the parquet DECIMAL logical type
//	date      | for int32 types use the DATE logical type
//	timestamp | for int64 types use the TIMESTAMP logical type with, by default, millisecond precision
//	split     | for float32/float64, use the BYTE_STREAM_SPLIT encoding
//
// The date logical type is an int32 value of the number of days since the unix epoch
//
// The timestamp precision can be changed by defining which precision to use as an argument.
// Supported precisions are: nanosecond, millisecond and microsecond. Example:
//
//  type Message struct {
//    TimestrampMicros int64 `parquet:"timestamp_micros,timestamp(microsecond)"
//  }
//
// The decimal tag must be followed by two integer parameters, the first integer
// representing the scale and the second the precision; for example:
//
//	type Item struct {
//		Cost int64 `parquet:"cost,decimal(0:3)"`
//	}
//
// Invalid combination of struct tags and Go types, or repeating options will
// cause the function to panic.
//
// As a special case, if the field tag is "-", the field is omitted from the schema
// and the data will not be written into the parquet file(s).
// Note that a field with name "-" can still be generated using the tag "-,".
//
// The schema name is the Go type name of the value.
func SchemaOf(model interface{}) *Schema {
	return schemaOf(dereference(reflect.TypeOf(model)))
}

var cachedSchemas sync.Map // map[reflect.Type]*Schema

func schemaOf(model reflect.Type) *Schema {
	cached, _ := cachedSchemas.Load(model)
	schema, _ := cached.(*Schema)
	if schema != nil {
		return schema
	}
	if model.Kind() != reflect.Struct {
		panic("cannot construct parquet schema from value of type " + model.String())
	}
	schema = NewSchema(model.Name(), nodeOf(model))
	if actual, loaded := cachedSchemas.LoadOrStore(model, schema); loaded {
		schema = actual.(*Schema)
	}
	return schema
}

// NewSchema constructs a new Schema object with the given name and root node.
//
// The function panics if Node contains more leaf columns than supported by the
// package (see parquet.MaxColumnIndex).
func NewSchema(name string, root Node) *Schema {
	mapping, columns := columnMappingOf(root)
	return &Schema{
		name:        name,
		root:        root,
		deconstruct: makeDeconstructFunc(root),
		reconstruct: makeReconstructFunc(root),
		readRows:    makeReadRowsFunc(root),
		mapping:     mapping,
		columns:     columns,
	}
}

func dereference(t reflect.Type) reflect.Type {
	for t.Kind() == reflect.Ptr {
		t = t.Elem()
	}
	return t
}

func makeDeconstructFunc(node Node) (deconstruct deconstructFunc) {
	if schema, _ := node.(*Schema); schema != nil {
		return schema.deconstruct
	}
	if !node.Leaf() {
		_, deconstruct = deconstructFuncOf(0, node)
	}
	return deconstruct
}

func makeReconstructFunc(node Node) (reconstruct reconstructFunc) {
	if schema, _ := node.(*Schema); schema != nil {
		return schema.reconstruct
	}
	if !node.Leaf() {
		_, reconstruct = reconstructFuncOf(0, node)
	}
	return reconstruct
}

func makeReadRowsFunc(node Node) readRowsFunc {
	_, readRows := readRowsFuncOf(node, 0, 0)
	return readRows
}

// ConfigureRowGroup satisfies the RowGroupOption interface, allowing Schema
// instances to be passed to row group constructors to pre-declare the schema of
// the output parquet file.
func (s *Schema) ConfigureRowGroup(config *RowGroupConfig) { config.Schema = s }

// ConfigureReader satisfies the ReaderOption interface, allowing Schema
// instances to be passed to NewReader to pre-declare the schema of rows
// read from the reader.
func (s *Schema) ConfigureReader(config *ReaderConfig) { config.Schema = s }

// ConfigureWriter satisfies the WriterOption interface, allowing Schema
// instances to be passed to NewWriter to pre-declare the schema of the
// output parquet file.
func (s *Schema) ConfigureWriter(config *WriterConfig) { config.Schema = s }

// String returns a parquet schema representation of s.
func (s *Schema) String() string { return sprint(s.name, s.root) }

// Name returns the name of s.
func (s *Schema) Name() string { return s.name }

// Type returns the parquet type of s.
func (s *Schema) Type() Type { return s.root.Type() }

// Optional returns false since the root node of a parquet schema is always required.
func (s *Schema) Optional() bool { return s.root.Optional() }

// Repeated returns false since the root node of a parquet schema is always required.
func (s *Schema) Repeated() bool { return s.root.Repeated() }

// Required returns true since the root node of a parquet schema is always required.
func (s *Schema) Required() bool { return s.root.Required() }

// Leaf returns true if the root node of the parquet schema is a leaf column.
func (s *Schema) Leaf() bool { return s.root.Leaf() }

// Fields returns the list of fields on the root node of the parquet schema.
func (s *Schema) Fields() []Field { return s.root.Fields() }

// Encoding returns the encoding set on the root node of the parquet schema.
func (s *Schema) Encoding() encoding.Encoding { return s.root.Encoding() }

// Compression returns the compression codec set on the root node of the parquet
// schema.
func (s *Schema) Compression() compress.Codec { return s.root.Compression() }

// GoType returns the Go type that best represents the schema.
func (s *Schema) GoType() reflect.Type { return s.root.GoType() }

// Deconstruct deconstructs a Go value and appends it to a row.
//
// The method panics is the structure of the go value does not match the
// parquet schema.
func (s *Schema) Deconstruct(row Row, value interface{}) Row {
	v := reflect.ValueOf(value)
	for v.Kind() == reflect.Ptr {
		if v.IsNil() {
			v = reflect.Value{}
			break
		}
		v = v.Elem()
	}
	if s.deconstruct != nil {
		row = s.deconstruct(row, levels{}, v)
	}
	return row
}

// Reconstruct reconstructs a Go value from a row.
//
// The go value passed as first argument must be a non-nil pointer for the
// row to be decoded into.
//
// The method panics if the structure of the go value and parquet row do not
// match.
func (s *Schema) Reconstruct(value interface{}, row Row) error {
	v := reflect.ValueOf(value)
	if !v.IsValid() {
		panic("cannot reconstruct row into go value of type <nil>")
	}
	if v.Kind() != reflect.Ptr {
		panic("cannot reconstruct row into go value of non-pointer type " + v.Type().String())
	}
	if v.IsNil() {
		panic("cannot reconstruct row into nil pointer of type " + v.Type().String())
	}
	for v.Kind() == reflect.Ptr {
		if v.IsNil() {
			v.Set(reflect.New(v.Type().Elem()))
		}
		v = v.Elem()
	}
	var err error
	if s.reconstruct != nil {
		row, err = s.reconstruct(v, levels{}, row)
		if len(row) > 0 && err == nil {
			err = fmt.Errorf("%d values remain unused after reconstructing go value of type %s from parquet row", len(row), v.Type())
		}
	}
	return err
}

// Lookup returns the leaf column at the given path.
//
// The path is the sequence of column names identifying a leaf column (not
// including the root).
//
// If the path was not found in the mapping, or if it did not represent a
// leaf column of the parquet schema, the boolean will be false.
func (s *Schema) Lookup(path ...string) (LeafColumn, bool) {
	leaf := s.mapping.lookup(path)
	return LeafColumn{
		Node:               leaf.node,
		Path:               leaf.path,
		ColumnIndex:        int(leaf.columnIndex),
		MaxRepetitionLevel: int(leaf.maxRepetitionLevel),
		MaxDefinitionLevel: int(leaf.maxDefinitionLevel),
	}, leaf.node != nil
}

// Columns returns the list of column paths available in the schema.
//
// The method always returns the same slice value across calls to ColumnPaths,
// applications should treat it as immutable.
func (s *Schema) Columns() [][]string {
	return s.columns
}

func (s *Schema) forEachNode(do func(name string, node Node)) {
	forEachNodeOf(s.Name(), s, do)
}

type structNode struct {
	gotype reflect.Type
	fields []structField
}

func structNodeOf(t reflect.Type) *structNode {
	// Collect struct fields first so we can order them before generating the
	// column indexes.
	fields := structFieldsOf(t)

	s := &structNode{
		gotype: t,
		fields: make([]structField, len(fields)),
	}

	for i := range fields {
		s.fields[i] = makeStructField(fields[i])
	}

	return s
}

func structFieldsOf(t reflect.Type) []reflect.StructField {
	fields := appendStructFields(t, nil, nil, 0)

	for i := range fields {
		f := &fields[i]

		if tag := f.Tag.Get("parquet"); tag != "" {
			name, _ := split(tag)
			if name != "" {
				f.Name = name
			}
		}
	}

	return fields
}

func appendStructFields(t reflect.Type, fields []reflect.StructField, index []int, offset uintptr) []reflect.StructField {
	for i, n := 0, t.NumField(); i < n; i++ {
		f := t.Field(i)
		if tag := f.Tag.Get("parquet"); tag != "" {
			name, _ := split(tag)
			if tag != "-," && name == "-" {
				continue
			}
		}

		fieldIndex := index[:len(index):len(index)]
		fieldIndex = append(fieldIndex, i)

		f.Offset += offset

		if f.Anonymous {
			fields = appendStructFields(f.Type, fields, fieldIndex, f.Offset)
		} else if f.IsExported() {
			f.Index = fieldIndex
			fields = append(fields, f)
		}
	}
	return fields
}

func (s *structNode) Optional() bool { return false }

func (s *structNode) Repeated() bool { return false }

func (s *structNode) Required() bool { return true }

func (s *structNode) Leaf() bool { return false }

func (s *structNode) Encoding() encoding.Encoding { return nil }

func (s *structNode) Compression() compress.Codec { return nil }

func (s *structNode) GoType() reflect.Type { return s.gotype }

func (s *structNode) String() string { return sprint("", s) }

func (s *structNode) Type() Type { return groupType{} }

func (s *structNode) Fields() []Field {
	fields := make([]Field, len(s.fields))
	for i := range s.fields {
		fields[i] = &s.fields[i]
	}
	return fields
}

// fieldByIndex is like reflect.Value.FieldByIndex but returns the zero-value of
// reflect.Value if one of the fields was a nil pointer instead of panicking.
func fieldByIndex(v reflect.Value, index []int) reflect.Value {
	for _, i := range index {
		if v = v.Field(i); v.Kind() == reflect.Ptr {
			if v.IsNil() {
				v = reflect.Value{}
				break
			} else {
				v = v.Elem()
			}
		}
	}
	return v
}

type structField struct {
	Node
	name  string
	index []int
}

func (f *structField) Name() string { return f.name }

func (f *structField) Value(base reflect.Value) reflect.Value {
	switch base.Kind() {
	case reflect.Map:
		return base.MapIndex(reflect.ValueOf(&f.name).Elem())
	default:
		if len(f.index) == 1 {
			return base.Field(f.index[0])
		} else {
			return fieldByIndex(base, f.index)
		}
	}
}

func structFieldString(f reflect.StructField) string {
	return f.Name + " " + f.Type.String() + " " + string(f.Tag)
}

func throwInvalidFieldTag(f reflect.StructField, tag string) {
	panic("struct has invalid '" + tag + "' parquet tag: " + structFieldString(f))
}

func throwUnknownFieldTag(f reflect.StructField, tag string) {
	panic("struct has unrecognized '" + tag + "' parquet tag: " + structFieldString(f))
}

func throwInvalidStructField(msg string, field reflect.StructField) {
	panic(msg + ": " + structFieldString(field))
}

func makeStructField(f reflect.StructField) structField {
	var (
		field      = structField{name: f.Name, index: f.Index}
		optional   bool
		list       bool
		encoded    encoding.Encoding
		compressed compress.Codec
	)

	if f.Type.Kind() == reflect.Pointer {
		f.Type = f.Type.Elem()
	}

	setNode := func(node Node) {
		if field.Node != nil {
			throwInvalidStructField("struct field has multiple logical parquet types declared", f)
		}
		field.Node = node
	}

	setOptional := func() {
		if optional {
			throwInvalidStructField("struct field has multiple declaration of the optional tag", f)
		}
		optional = true
	}

	setList := func() {
		if list {
			throwInvalidStructField("struct field has multiple declaration of the list tag", f)
		}
		list = true
	}

	setEncoding := func(e encoding.Encoding) {
		if encoded != nil {
			throwInvalidStructField("struct field has encoding declared multiple times", f)
		}
		encoded = e
	}

	setCompression := func(c compress.Codec) {
		if compressed != nil {
			throwInvalidStructField("struct field has compression codecs declared multiple times", f)
		}
		compressed = c
	}

	forEachStructTagOption(f.Tag, func(option, args string) {
		switch option {
		case "optional":
			setOptional()

		case "snappy":
			setCompression(&Snappy)

		case "gzip":
			setCompression(&Gzip)

		case "brotli":
			setCompression(&Brotli)

		case "lz4":
			setCompression(&Lz4Raw)

		case "zstd":
			setCompression(&Zstd)

		case "uncompressed":
			setCompression(&Uncompressed)

		case "plain":
			setEncoding(&Plain)

		case "dict":
			setEncoding(&RLEDictionary)

		case "delta":
			switch f.Type.Kind() {
			case reflect.Int, reflect.Int32, reflect.Int64, reflect.Uint, reflect.Uint32, reflect.Uint64:
				setEncoding(&DeltaBinaryPacked)
			case reflect.String:
				setEncoding(&DeltaByteArray)
			case reflect.Slice:
				if f.Type.Elem().Kind() == reflect.Uint8 { // []byte?
					setEncoding(&DeltaByteArray)
				} else {
					throwInvalidFieldTag(f, option)
				}
			case reflect.Array:
				if f.Type.Elem().Kind() == reflect.Uint8 { // [N]byte?
					setEncoding(&DeltaByteArray)
				} else {
					throwInvalidFieldTag(f, option)
				}
			default:
				throwInvalidFieldTag(f, option)
			}

		case "split":
			switch f.Type.Kind() {
			case reflect.Float32, reflect.Float64:
				setEncoding(&ByteStreamSplit)
			default:
				throwInvalidFieldTag(f, option)
			}

		case "list":
			switch f.Type.Kind() {
			case reflect.Slice:
				element := nodeOf(f.Type.Elem())
				setNode(element)
				setList()
			default:
				throwInvalidFieldTag(f, option)
			}

		case "enum":
			switch f.Type.Kind() {
			case reflect.String:
				setNode(Enum())
			default:
				throwInvalidFieldTag(f, option)
			}

		case "uuid":
			switch f.Type.Kind() {
			case reflect.Array:
				if f.Type.Elem().Kind() != reflect.Uint8 || f.Type.Len() != 16 {
					throwInvalidFieldTag(f, option)
				}
			default:
				throwInvalidFieldTag(f, option)
			}

		case "decimal":
			scale, precision, err := parseDecimalArgs(args)
			if err != nil {
				throwInvalidFieldTag(f, option+args)
			}
			var baseType Type
			switch f.Type.Kind() {
			case reflect.Int32:
				baseType = Int32Type
			case reflect.Int64:
				baseType = Int64Type
<<<<<<< HEAD
			case reflect.Array, reflect.Slice:
				baseType = FixedLenByteArrayType(calcDecimalFixedLenByteArraySize(precision))
=======
			case reflect.Array:
				baseType = FixedLenByteArrayType(decimalFixedLenByteArraySize(precision))
>>>>>>> 54c62c11
			default:
				throwInvalidFieldTag(f, option)
			}

			setNode(Decimal(scale, precision, baseType))
		case "date":
			switch f.Type.Kind() {
			case reflect.Int32:
				setNode(Date())
			default:
				throwInvalidFieldTag(f, option)
			}
		case "timestamp":
			switch f.Type.Kind() {
			case reflect.Int64:
				timeUnit, err := parseTimestampArgs(args)
				if err != nil {
					throwInvalidFieldTag(f, args)
				}
				setNode(Timestamp(timeUnit))
			default:
				throwInvalidFieldTag(f, option)
			}
		default:
			throwUnknownFieldTag(f, option)
		}
	})

	if field.Node == nil {
		field.Node = nodeOf(f.Type)
	}

	if compressed != nil {
		field.Node = Compressed(field.Node, compressed)
	}

	if encoded != nil {
		field.Node = Encoded(field.Node, encoded)
	}

	if list {
		field.Node = List(field.Node)
	}

	if optional {
		field.Node = Optional(field.Node)
	}

	return field
}

// FixedLenByteArray decimals are sized based on precision
// this function calculates the necessary byte array size.
func decimalFixedLenByteArraySize(precision int) int {
	return int(math.Ceil((math.Log10(2) + float64(precision)) / math.Log10(256)))
}

func forEachStructTagOption(st reflect.StructTag, do func(option, args string)) {
	if tag := st.Get("parquet"); tag != "" {
		_, tag = split(tag) // skip the field name
		for tag != "" {
			option := ""
			option, tag = split(tag)
			option, args := splitOptionArgs(option)
			do(option, args)
		}
	}
}

func nodeOf(t reflect.Type) Node {
	switch t {
	case reflect.TypeOf(deprecated.Int96{}):
		return Leaf(Int96Type)
	case reflect.TypeOf(uuid.UUID{}):
		return UUID()
	}

	var n Node
	switch t.Kind() {
	case reflect.Bool:
		n = Leaf(BooleanType)

	case reflect.Int, reflect.Int64:
		n = Int(64)

	case reflect.Int8, reflect.Int16, reflect.Int32:
		n = Int(t.Bits())

	case reflect.Uint, reflect.Uintptr, reflect.Uint64:
		n = Uint(64)

	case reflect.Uint8, reflect.Uint16, reflect.Uint32:
		n = Uint(t.Bits())

	case reflect.Float32:
		n = Leaf(FloatType)

	case reflect.Float64:
		n = Leaf(DoubleType)

	case reflect.String:
		n = String()

	case reflect.Ptr:
		n = Optional(nodeOf(t.Elem()))

	case reflect.Slice:
		if elem := t.Elem(); elem.Kind() == reflect.Uint8 { // []byte?
			n = Leaf(ByteArrayType)
		} else {
			n = Repeated(nodeOf(elem))
		}

	case reflect.Array:
		if t.Elem().Kind() == reflect.Uint8 {
			n = Leaf(FixedLenByteArrayType(t.Len()))
		}

	case reflect.Map:
		n = Map(nodeOf(t.Key()), nodeOf(t.Elem()))

	case reflect.Struct:
		return structNodeOf(t)
	}

	if n == nil {
		panic("cannot create parquet node from go value of type " + t.String())
	}

	return &goNode{Node: n, gotype: t}
}

func split(s string) (head, tail string) {
	if i := strings.IndexByte(s, ','); i < 0 {
		head = s
	} else {
		head, tail = s[:i], s[i+1:]
	}
	return
}

func splitOptionArgs(s string) (option, args string) {
	if i := strings.IndexByte(s, '('); i >= 0 {
		return s[:i], s[i:]
	} else {
		return s, "()"
	}
}

func parseDecimalArgs(args string) (scale, precision int, err error) {
	if !strings.HasPrefix(args, "(") || !strings.HasSuffix(args, ")") {
		return 0, 0, fmt.Errorf("malformed decimal args: %s", args)
	}
	args = strings.TrimPrefix(args, "(")
	args = strings.TrimSuffix(args, ")")
	parts := strings.Split(args, ":")
	if len(parts) != 2 {
		return 0, 0, fmt.Errorf("malformed decimal args: (%s)", args)
	}
	s, err := strconv.ParseInt(parts[0], 10, 32)
	if err != nil {
		return 0, 0, err
	}
	p, err := strconv.ParseInt(parts[1], 10, 32)
	if err != nil {
		return 0, 0, err
	}
	return int(s), int(p), nil
}

func parseTimestampArgs(args string) (TimeUnit, error) {
	if !strings.HasPrefix(args, "(") || !strings.HasSuffix(args, ")") {
		return nil, fmt.Errorf("malformed timestamp args: %s", args)
	}

	args = strings.TrimPrefix(args, "(")
	args = strings.TrimSuffix(args, ")")

	if len(args) == 0 {
		return Millisecond, nil
	}

	switch args {
	case "millisecond":
		return Millisecond, nil
	case "microsecond":
		return Microsecond, nil
	case "nanosecond":
		return Nanosecond, nil
	default:
	}

	return nil, fmt.Errorf("unknown time unit: %s", args)
}

type goNode struct {
	Node
	gotype reflect.Type
}

func (n *goNode) GoType() reflect.Type { return n.gotype }

var (
	_ RowGroupOption = (*Schema)(nil)
	_ ReaderOption   = (*Schema)(nil)
	_ WriterOption   = (*Schema)(nil)
)<|MERGE_RESOLUTION|>--- conflicted
+++ resolved
@@ -575,13 +575,8 @@
 				baseType = Int32Type
 			case reflect.Int64:
 				baseType = Int64Type
-<<<<<<< HEAD
 			case reflect.Array, reflect.Slice:
-				baseType = FixedLenByteArrayType(calcDecimalFixedLenByteArraySize(precision))
-=======
-			case reflect.Array:
 				baseType = FixedLenByteArrayType(decimalFixedLenByteArraySize(precision))
->>>>>>> 54c62c11
 			default:
 				throwInvalidFieldTag(f, option)
 			}
