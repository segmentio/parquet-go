--- conflicted
+++ resolved
@@ -57,14 +57,17 @@
 
 		{
 			value: new(struct {
-<<<<<<< HEAD
 				Short float32 `parquet:"short,split"`
 				Long  float64 `parquet:"long,split"`
 			}),
 			print: `message {
 	required float short;
 	required double long;
-=======
+}`,
+		},
+
+		{
+			value: new(struct {
 				Inner struct {
 					FirstName          string `parquet:"first_name"`
 					ShouldNotBePresent string `parquet:"-"`
@@ -89,7 +92,6 @@
 		required binary first_name (STRING);
 		required binary - (STRING);
 	}
->>>>>>> f36a7e15
 }`,
 		},
 	}
