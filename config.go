--- conflicted
+++ resolved
@@ -359,11 +359,7 @@
 //		),
 //	})
 type SortingConfig struct {
-<<<<<<< HEAD
-	SortingBuffers     PageBufferPool
-=======
 	SortingBuffers     BufferPool
->>>>>>> e24ab558
 	SortingColumns     []SortingColumn
 	DropDuplicatedRows bool
 }
@@ -645,11 +641,7 @@
 // used to hold intermediary state when sorting parquet rows.
 //
 // Defaults to using in-memory buffers.
-<<<<<<< HEAD
-func SortingBuffers(buffers PageBufferPool) SortingOption {
-=======
 func SortingBuffers(buffers BufferPool) SortingOption {
->>>>>>> e24ab558
 	return sortingOption(func(config *SortingConfig) { config.SortingBuffers = buffers })
 }
 
@@ -735,11 +727,7 @@
 
 func coalesceSortingConfig(c1, c2 SortingConfig) SortingConfig {
 	return SortingConfig{
-<<<<<<< HEAD
-		SortingBuffers:     coalescePageBufferPool(c1.SortingBuffers, c2.SortingBuffers),
-=======
 		SortingBuffers:     coalesceBufferPool(c1.SortingBuffers, c2.SortingBuffers),
->>>>>>> e24ab558
 		SortingColumns:     coalesceSortingColumns(c1.SortingColumns, c2.SortingColumns),
 		DropDuplicatedRows: c1.DropDuplicatedRows,
 	}
