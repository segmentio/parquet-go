package debug

import (
	"encoding/hex"
	"fmt"
	"io"
<<<<<<< HEAD
=======
	"log"
>>>>>>> 97925e3e
	"os"
	"strconv"
	"strings"
)

func ReaderAt(reader io.ReaderAt, prefix string) io.ReaderAt {
	return &ioReaderAt{
		reader: reader,
		prefix: prefix,
	}
}

type ioReaderAt struct {
	reader io.ReaderAt
	prefix string
}

func (d *ioReaderAt) ReadAt(b []byte, off int64) (int, error) {
	n, err := d.reader.ReadAt(b, off)
	fmt.Printf("%s: Read(%d) @%d => %d %v \n%s\n", d.prefix, len(b), off, n, err, hex.Dump(b[:n]))
	return n, err
}

func Reader(reader io.Reader, prefix string) io.Reader {
	return &ioReader{
		reader: reader,
		prefix: prefix,
	}
}

type ioReader struct {
	reader io.Reader
	prefix string
	offset int64
}

func (d *ioReader) Read(b []byte) (int, error) {
	n, err := d.reader.Read(b)
	fmt.Printf("%s: Read(%d) @%d => %d %v \n%s\n", d.prefix, len(b), d.offset, n, err, hex.Dump(b[:n]))
	d.offset += int64(n)
	return n, err
}

func Writer(writer io.Writer, prefix string) io.Writer {
	return &ioWriter{
		writer: writer,
		prefix: prefix,
	}
}

type ioWriter struct {
	writer io.Writer
	prefix string
	offset int64
}

func (d *ioWriter) Write(b []byte) (int, error) {
	n, err := d.writer.Write(b)
	fmt.Printf("%s: Write(%d) @%d => %d %v \n  %q\n", d.prefix, len(b), d.offset, n, err, b[:n])
	d.offset += int64(n)
	return n, err
}

var (
	TRACEBUF int
)

func init() {
	for _, arg := range strings.Split(os.Getenv("PARQUETGODEBUG"), ",") {
		k := arg
		v := ""
		i := strings.IndexByte(arg, '=')
		if i >= 0 {
			k, v = arg[:i], arg[i+1:]
		}
<<<<<<< HEAD
		switch k {
		case "tracebuf":
			TRACEBUF, _ = strconv.Atoi(v)
=======
		var err error
		switch k {
		case "":
			// ignore empty entries
		case "tracebuf":
			if TRACEBUF, err = strconv.Atoi(v); err != nil {
				log.Printf("PARQUETGODEBUG: invalid value for tracebuf: %q", v)
			}
		default:
			log.Printf("PARQUETGODEBUG: unrecognized debug option: %q", k)
>>>>>>> 97925e3e
		}
	}
}<|MERGE_RESOLUTION|>--- conflicted
+++ resolved
@@ -4,10 +4,7 @@
 	"encoding/hex"
 	"fmt"
 	"io"
-<<<<<<< HEAD
-=======
 	"log"
->>>>>>> 97925e3e
 	"os"
 	"strconv"
 	"strings"
@@ -83,11 +80,6 @@
 		if i >= 0 {
 			k, v = arg[:i], arg[i+1:]
 		}
-<<<<<<< HEAD
-		switch k {
-		case "tracebuf":
-			TRACEBUF, _ = strconv.Atoi(v)
-=======
 		var err error
 		switch k {
 		case "":
@@ -98,7 +90,6 @@
 			}
 		default:
 			log.Printf("PARQUETGODEBUG: unrecognized debug option: %q", k)
->>>>>>> 97925e3e
 		}
 	}
 }