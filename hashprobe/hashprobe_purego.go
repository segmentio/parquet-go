--- conflicted
+++ resolved
@@ -16,15 +16,4 @@
 
 func multiProbe128(table []byte, tableCap, tableLen int, hashes []uintptr, keys sparse.Uint128Array, values []int32) int {
 	return multiProbe128Default(table, tableCap, tableLen, hashes, keys, values)
-}
-
-func probeStringTable16(table []stringGroup16, hash uintptr, key string, newValue int32) (value int32, insert int) {
-	return probeStringTable16Default(table, hash, key, newValue)
-<<<<<<< HEAD
-}
-
-func probeStringTable32(table []stringGroup32, hash uintptr, key string, newValue int32) (value int32, insert int) {
-	return probeStringTable32Default(table, hash, key, newValue)
-=======
->>>>>>> d71d7623
 }